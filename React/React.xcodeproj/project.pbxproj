// !$*UTF8*$!
{
	archiveVersion = 1;
	classes = {
	};
	objectVersion = 46;
	objects = {

/* Begin PBXBuildFile section */
		000E6CEB1AB0E980000CDF4D /* RCTSourceCode.m in Sources */ = {isa = PBXBuildFile; fileRef = 000E6CEA1AB0E980000CDF4D /* RCTSourceCode.m */; };
		131B6AF41AF1093D00FFC3E0 /* RCTSegmentedControl.m in Sources */ = {isa = PBXBuildFile; fileRef = 131B6AF11AF1093D00FFC3E0 /* RCTSegmentedControl.m */; };
		131B6AF51AF1093D00FFC3E0 /* RCTSegmentedControlManager.m in Sources */ = {isa = PBXBuildFile; fileRef = 131B6AF31AF1093D00FFC3E0 /* RCTSegmentedControlManager.m */; };
		13456E931ADAD2DE009F94A7 /* RCTConvert+CoreLocation.m in Sources */ = {isa = PBXBuildFile; fileRef = 13456E921ADAD2DE009F94A7 /* RCTConvert+CoreLocation.m */; };
		13456E961ADAD482009F94A7 /* RCTConvert+MapKit.m in Sources */ = {isa = PBXBuildFile; fileRef = 13456E951ADAD482009F94A7 /* RCTConvert+MapKit.m */; };
		134FCB361A6D42D900051CC8 /* RCTSparseArray.m in Sources */ = {isa = PBXBuildFile; fileRef = 83BEE46D1A6D19BC00B5863B /* RCTSparseArray.m */; };
		134FCB3D1A6E7F0800051CC8 /* RCTContextExecutor.m in Sources */ = {isa = PBXBuildFile; fileRef = 134FCB3A1A6E7F0800051CC8 /* RCTContextExecutor.m */; };
		134FCB3E1A6E7F0800051CC8 /* RCTWebViewExecutor.m in Sources */ = {isa = PBXBuildFile; fileRef = 134FCB3C1A6E7F0800051CC8 /* RCTWebViewExecutor.m */; };
		13513F3C1B1F43F400FCE529 /* RCTProgressViewManager.m in Sources */ = {isa = PBXBuildFile; fileRef = 13513F3B1B1F43F400FCE529 /* RCTProgressViewManager.m */; };
		13723B501A82FD3C00F88898 /* RCTStatusBarManager.m in Sources */ = {isa = PBXBuildFile; fileRef = 13723B4F1A82FD3C00F88898 /* RCTStatusBarManager.m */; };
		1372B70A1AB030C200659ED6 /* RCTAppState.m in Sources */ = {isa = PBXBuildFile; fileRef = 1372B7091AB030C200659ED6 /* RCTAppState.m */; };
		137327E71AA5CF210034F82E /* RCTTabBar.m in Sources */ = {isa = PBXBuildFile; fileRef = 137327E01AA5CF210034F82E /* RCTTabBar.m */; };
		137327E81AA5CF210034F82E /* RCTTabBarItem.m in Sources */ = {isa = PBXBuildFile; fileRef = 137327E21AA5CF210034F82E /* RCTTabBarItem.m */; };
		137327E91AA5CF210034F82E /* RCTTabBarItemManager.m in Sources */ = {isa = PBXBuildFile; fileRef = 137327E41AA5CF210034F82E /* RCTTabBarItemManager.m */; };
		137327EA1AA5CF210034F82E /* RCTTabBarManager.m in Sources */ = {isa = PBXBuildFile; fileRef = 137327E61AA5CF210034F82E /* RCTTabBarManager.m */; };
		1385D0341B665AAE000A309B /* RCTModuleMap.m in Sources */ = {isa = PBXBuildFile; fileRef = 1385D0331B665AAE000A309B /* RCTModuleMap.m */; };
		138D6A141B53CD290074A87E /* RCTCache.m in Sources */ = {isa = PBXBuildFile; fileRef = 138D6A131B53CD290074A87E /* RCTCache.m */; };
		13A0C2891B74F71200B29F6F /* RCTDevLoadingView.m in Sources */ = {isa = PBXBuildFile; fileRef = 13A0C2861B74F71200B29F6F /* RCTDevLoadingView.m */; };
		13A0C28A1B74F71200B29F6F /* RCTDevMenu.m in Sources */ = {isa = PBXBuildFile; fileRef = 13A0C2881B74F71200B29F6F /* RCTDevMenu.m */; };
		13A1F71E1A75392D00D3D453 /* RCTKeyCommands.m in Sources */ = {isa = PBXBuildFile; fileRef = 13A1F71D1A75392D00D3D453 /* RCTKeyCommands.m */; };
		13AB90C11B6FA36700713B4F /* RCTComponentData.m in Sources */ = {isa = PBXBuildFile; fileRef = 13AB90C01B6FA36700713B4F /* RCTComponentData.m */; };
		13AF20451AE707F9005F5298 /* RCTSlider.m in Sources */ = {isa = PBXBuildFile; fileRef = 13AF20441AE707F9005F5298 /* RCTSlider.m */; };
		13B07FEF1A69327A00A75B9A /* RCTAlertManager.m in Sources */ = {isa = PBXBuildFile; fileRef = 13B07FE81A69327A00A75B9A /* RCTAlertManager.m */; };
		13B07FF01A69327A00A75B9A /* RCTExceptionsManager.m in Sources */ = {isa = PBXBuildFile; fileRef = 13B07FEA1A69327A00A75B9A /* RCTExceptionsManager.m */; };
		13B07FF21A69327A00A75B9A /* RCTTiming.m in Sources */ = {isa = PBXBuildFile; fileRef = 13B07FEE1A69327A00A75B9A /* RCTTiming.m */; };
		13B080051A6947C200A75B9A /* RCTScrollView.m in Sources */ = {isa = PBXBuildFile; fileRef = 13B07FF71A6947C200A75B9A /* RCTScrollView.m */; };
		13B080061A6947C200A75B9A /* RCTScrollViewManager.m in Sources */ = {isa = PBXBuildFile; fileRef = 13B07FF91A6947C200A75B9A /* RCTScrollViewManager.m */; };
		13B0801A1A69489C00A75B9A /* RCTNavigator.m in Sources */ = {isa = PBXBuildFile; fileRef = 13B0800D1A69489C00A75B9A /* RCTNavigator.m */; };
		13B0801B1A69489C00A75B9A /* RCTNavigatorManager.m in Sources */ = {isa = PBXBuildFile; fileRef = 13B0800F1A69489C00A75B9A /* RCTNavigatorManager.m */; };
		13B0801C1A69489C00A75B9A /* RCTNavItem.m in Sources */ = {isa = PBXBuildFile; fileRef = 13B080111A69489C00A75B9A /* RCTNavItem.m */; };
		13B0801D1A69489C00A75B9A /* RCTNavItemManager.m in Sources */ = {isa = PBXBuildFile; fileRef = 13B080131A69489C00A75B9A /* RCTNavItemManager.m */; };
		13B080201A69489C00A75B9A /* RCTActivityIndicatorViewManager.m in Sources */ = {isa = PBXBuildFile; fileRef = 13B080191A69489C00A75B9A /* RCTActivityIndicatorViewManager.m */; };
		13B080261A694A8400A75B9A /* RCTWrapperViewController.m in Sources */ = {isa = PBXBuildFile; fileRef = 13B080241A694A8400A75B9A /* RCTWrapperViewController.m */; };
		13C156051AB1A2840079392D /* RCTWebView.m in Sources */ = {isa = PBXBuildFile; fileRef = 13C156021AB1A2840079392D /* RCTWebView.m */; };
		13C156061AB1A2840079392D /* RCTWebViewManager.m in Sources */ = {isa = PBXBuildFile; fileRef = 13C156041AB1A2840079392D /* RCTWebViewManager.m */; };
		13CC8A821B17642100940AE7 /* RCTBorderDrawing.m in Sources */ = {isa = PBXBuildFile; fileRef = 13CC8A811B17642100940AE7 /* RCTBorderDrawing.m */; };
		13E0674A1A70F434002CDEE1 /* RCTUIManager.m in Sources */ = {isa = PBXBuildFile; fileRef = 13E067491A70F434002CDEE1 /* RCTUIManager.m */; };
		13E067551A70F44B002CDEE1 /* RCTShadowView.m in Sources */ = {isa = PBXBuildFile; fileRef = 13E0674C1A70F44B002CDEE1 /* RCTShadowView.m */; };
		13E067561A70F44B002CDEE1 /* RCTViewManager.m in Sources */ = {isa = PBXBuildFile; fileRef = 13E0674E1A70F44B002CDEE1 /* RCTViewManager.m */; };
		13E067571A70F44B002CDEE1 /* RCTView.m in Sources */ = {isa = PBXBuildFile; fileRef = 13E067501A70F44B002CDEE1 /* RCTView.m */; };
		13E067591A70F44B002CDEE1 /* UIView+React.m in Sources */ = {isa = PBXBuildFile; fileRef = 13E067541A70F44B002CDEE1 /* UIView+React.m */; };
		13F17A851B8493E5007D4C75 /* RCTRedBox.m in Sources */ = {isa = PBXBuildFile; fileRef = 13F17A841B8493E5007D4C75 /* RCTRedBox.m */; };
		1403F2B31B0AE60700C2A9A4 /* RCTPerfStats.m in Sources */ = {isa = PBXBuildFile; fileRef = 1403F2B21B0AE60700C2A9A4 /* RCTPerfStats.m */; };
		14200DAA1AC179B3008EE6BA /* RCTJavaScriptLoader.m in Sources */ = {isa = PBXBuildFile; fileRef = 14200DA91AC179B3008EE6BA /* RCTJavaScriptLoader.m */; };
		142014191B32094000CC17BA /* RCTPerformanceLogger.m in Sources */ = {isa = PBXBuildFile; fileRef = 142014171B32094000CC17BA /* RCTPerformanceLogger.m */; };
		14435CE51AAC4AE100FC20F4 /* RCTMap.m in Sources */ = {isa = PBXBuildFile; fileRef = 14435CE21AAC4AE100FC20F4 /* RCTMap.m */; };
		14435CE61AAC4AE100FC20F4 /* RCTMapManager.m in Sources */ = {isa = PBXBuildFile; fileRef = 14435CE41AAC4AE100FC20F4 /* RCTMapManager.m */; };
		146459261B06C49500B389AA /* RCTFPSGraph.m in Sources */ = {isa = PBXBuildFile; fileRef = 146459251B06C49500B389AA /* RCTFPSGraph.m */; };
		14C2CA711B3AC63800E6CBB2 /* RCTModuleMethod.m in Sources */ = {isa = PBXBuildFile; fileRef = 14C2CA701B3AC63800E6CBB2 /* RCTModuleMethod.m */; };
		14C2CA741B3AC64300E6CBB2 /* RCTModuleData.m in Sources */ = {isa = PBXBuildFile; fileRef = 14C2CA731B3AC64300E6CBB2 /* RCTModuleData.m */; };
		14C2CA761B3AC64F00E6CBB2 /* RCTFrameUpdate.m in Sources */ = {isa = PBXBuildFile; fileRef = 14C2CA751B3AC64F00E6CBB2 /* RCTFrameUpdate.m */; };
		14C2CA781B3ACB0400E6CBB2 /* RCTBatchedBridge.m in Sources */ = {isa = PBXBuildFile; fileRef = 14C2CA771B3ACB0400E6CBB2 /* RCTBatchedBridge.m */; };
		14F3620D1AABD06A001CE568 /* RCTSwitch.m in Sources */ = {isa = PBXBuildFile; fileRef = 14F362081AABD06A001CE568 /* RCTSwitch.m */; };
		14F3620E1AABD06A001CE568 /* RCTSwitchManager.m in Sources */ = {isa = PBXBuildFile; fileRef = 14F3620A1AABD06A001CE568 /* RCTSwitchManager.m */; };
		14F484561AABFCE100FDF6B9 /* RCTSliderManager.m in Sources */ = {isa = PBXBuildFile; fileRef = 14F484551AABFCE100FDF6B9 /* RCTSliderManager.m */; };
		14F4D38B1AE1B7E40049C042 /* RCTProfile.m in Sources */ = {isa = PBXBuildFile; fileRef = 14F4D38A1AE1B7E40049C042 /* RCTProfile.m */; };
		58114A161AAE854800E7D092 /* RCTPicker.m in Sources */ = {isa = PBXBuildFile; fileRef = 58114A131AAE854800E7D092 /* RCTPicker.m */; };
		58114A171AAE854800E7D092 /* RCTPickerManager.m in Sources */ = {isa = PBXBuildFile; fileRef = 58114A151AAE854800E7D092 /* RCTPickerManager.m */; };
		58114A501AAE93D500E7D092 /* RCTAsyncLocalStorage.m in Sources */ = {isa = PBXBuildFile; fileRef = 58114A4E1AAE93D500E7D092 /* RCTAsyncLocalStorage.m */; };
		58C571C11AA56C1900CDF9C8 /* RCTDatePickerManager.m in Sources */ = {isa = PBXBuildFile; fileRef = 58C571BF1AA56C1900CDF9C8 /* RCTDatePickerManager.m */; };
		63F014C01B02080B003B75D2 /* RCTPointAnnotation.m in Sources */ = {isa = PBXBuildFile; fileRef = 63F014BF1B02080B003B75D2 /* RCTPointAnnotation.m */; };
		830A229E1A66C68A008503DA /* RCTRootView.m in Sources */ = {isa = PBXBuildFile; fileRef = 830A229D1A66C68A008503DA /* RCTRootView.m */; };
		832348161A77A5AA00B55238 /* Layout.c in Sources */ = {isa = PBXBuildFile; fileRef = 13B07FC71A68125100A75B9A /* Layout.c */; };
		83392EB31B6634E10013B15F /* RCTModalHostViewController.m in Sources */ = {isa = PBXBuildFile; fileRef = 83392EB21B6634E10013B15F /* RCTModalHostViewController.m */; };
		8385CF351B8B77CD00C6273E /* RCTKeyboardObserver.m in Sources */ = {isa = PBXBuildFile; fileRef = 8385CF341B8B77CD00C6273E /* RCTKeyboardObserver.m */; };
		83A1FE8C1B62640A00BE0E65 /* RCTModalHostView.m in Sources */ = {isa = PBXBuildFile; fileRef = 83A1FE8B1B62640A00BE0E65 /* RCTModalHostView.m */; };
		83A1FE8F1B62643A00BE0E65 /* RCTModalHostViewManager.m in Sources */ = {isa = PBXBuildFile; fileRef = 83A1FE8E1B62643A00BE0E65 /* RCTModalHostViewManager.m */; };
		83CBBA511A601E3B00E9B192 /* RCTAssert.m in Sources */ = {isa = PBXBuildFile; fileRef = 83CBBA4B1A601E3B00E9B192 /* RCTAssert.m */; };
		83CBBA521A601E3B00E9B192 /* RCTLog.m in Sources */ = {isa = PBXBuildFile; fileRef = 83CBBA4E1A601E3B00E9B192 /* RCTLog.m */; };
		83CBBA531A601E3B00E9B192 /* RCTUtils.m in Sources */ = {isa = PBXBuildFile; fileRef = 83CBBA501A601E3B00E9B192 /* RCTUtils.m */; };
		83CBBA601A601EAA00E9B192 /* RCTBridge.m in Sources */ = {isa = PBXBuildFile; fileRef = 83CBBA5F1A601EAA00E9B192 /* RCTBridge.m */; };
		83CBBA691A601EF300E9B192 /* RCTEventDispatcher.m in Sources */ = {isa = PBXBuildFile; fileRef = 83CBBA661A601EF300E9B192 /* RCTEventDispatcher.m */; };
		83CBBA981A6020BB00E9B192 /* RCTTouchHandler.m in Sources */ = {isa = PBXBuildFile; fileRef = 83CBBA971A6020BB00E9B192 /* RCTTouchHandler.m */; };
		83CBBACC1A6023D300E9B192 /* RCTConvert.m in Sources */ = {isa = PBXBuildFile; fileRef = 83CBBACB1A6023D300E9B192 /* RCTConvert.m */; };
		E9B20B7B1B500126007A2DA7 /* RCTAccessibilityManager.m in Sources */ = {isa = PBXBuildFile; fileRef = E9B20B7A1B500126007A2DA7 /* RCTAccessibilityManager.m */; };
/* End PBXBuildFile section */

/* Begin PBXCopyFilesBuildPhase section */
		83CBBA2C1A601D0E00E9B192 /* Copy Files */ = {
			isa = PBXCopyFilesBuildPhase;
			buildActionMask = 2147483647;
			dstPath = "include/$(PRODUCT_NAME)";
			dstSubfolderSpec = 16;
			files = (
			);
			name = "Copy Files";
			runOnlyForDeploymentPostprocessing = 0;
		};
/* End PBXCopyFilesBuildPhase section */

/* Begin PBXFileReference section */
		000E6CE91AB0E97F000CDF4D /* RCTSourceCode.h */ = {isa = PBXFileReference; fileEncoding = 4; lastKnownFileType = sourcecode.c.h; path = RCTSourceCode.h; sourceTree = "<group>"; };
		000E6CEA1AB0E980000CDF4D /* RCTSourceCode.m */ = {isa = PBXFileReference; fileEncoding = 4; lastKnownFileType = sourcecode.c.objc; path = RCTSourceCode.m; sourceTree = "<group>"; };
		131B6AF01AF1093D00FFC3E0 /* RCTSegmentedControl.h */ = {isa = PBXFileReference; fileEncoding = 4; lastKnownFileType = sourcecode.c.h; path = RCTSegmentedControl.h; sourceTree = "<group>"; };
		131B6AF11AF1093D00FFC3E0 /* RCTSegmentedControl.m */ = {isa = PBXFileReference; fileEncoding = 4; lastKnownFileType = sourcecode.c.objc; path = RCTSegmentedControl.m; sourceTree = "<group>"; };
		131B6AF21AF1093D00FFC3E0 /* RCTSegmentedControlManager.h */ = {isa = PBXFileReference; fileEncoding = 4; lastKnownFileType = sourcecode.c.h; path = RCTSegmentedControlManager.h; sourceTree = "<group>"; };
		131B6AF31AF1093D00FFC3E0 /* RCTSegmentedControlManager.m */ = {isa = PBXFileReference; fileEncoding = 4; lastKnownFileType = sourcecode.c.objc; path = RCTSegmentedControlManager.m; sourceTree = "<group>"; };
		13442BF21AA90E0B0037E5B0 /* RCTAnimationType.h */ = {isa = PBXFileReference; fileEncoding = 4; lastKnownFileType = sourcecode.c.h; path = RCTAnimationType.h; sourceTree = "<group>"; };
		13442BF31AA90E0B0037E5B0 /* RCTPointerEvents.h */ = {isa = PBXFileReference; fileEncoding = 4; lastKnownFileType = sourcecode.c.h; path = RCTPointerEvents.h; sourceTree = "<group>"; };
		13442BF41AA90E0B0037E5B0 /* RCTViewControllerProtocol.h */ = {isa = PBXFileReference; fileEncoding = 4; lastKnownFileType = sourcecode.c.h; path = RCTViewControllerProtocol.h; sourceTree = "<group>"; };
		13456E911ADAD2DE009F94A7 /* RCTConvert+CoreLocation.h */ = {isa = PBXFileReference; fileEncoding = 4; lastKnownFileType = sourcecode.c.h; path = "RCTConvert+CoreLocation.h"; sourceTree = "<group>"; };
		13456E921ADAD2DE009F94A7 /* RCTConvert+CoreLocation.m */ = {isa = PBXFileReference; fileEncoding = 4; lastKnownFileType = sourcecode.c.objc; path = "RCTConvert+CoreLocation.m"; sourceTree = "<group>"; };
		13456E941ADAD482009F94A7 /* RCTConvert+MapKit.h */ = {isa = PBXFileReference; fileEncoding = 4; lastKnownFileType = sourcecode.c.h; path = "RCTConvert+MapKit.h"; sourceTree = "<group>"; };
		13456E951ADAD482009F94A7 /* RCTConvert+MapKit.m */ = {isa = PBXFileReference; fileEncoding = 4; lastKnownFileType = sourcecode.c.objc; path = "RCTConvert+MapKit.m"; sourceTree = "<group>"; };
		1345A83A1B265A0E00583190 /* RCTURLRequestDelegate.h */ = {isa = PBXFileReference; fileEncoding = 4; lastKnownFileType = sourcecode.c.h; path = RCTURLRequestDelegate.h; sourceTree = "<group>"; };
		1345A83B1B265A0E00583190 /* RCTURLRequestHandler.h */ = {isa = PBXFileReference; fileEncoding = 4; lastKnownFileType = sourcecode.c.h; path = RCTURLRequestHandler.h; sourceTree = "<group>"; };
		134FCB391A6E7F0800051CC8 /* RCTContextExecutor.h */ = {isa = PBXFileReference; fileEncoding = 4; lastKnownFileType = sourcecode.c.h; path = RCTContextExecutor.h; sourceTree = "<group>"; };
		134FCB3A1A6E7F0800051CC8 /* RCTContextExecutor.m */ = {isa = PBXFileReference; fileEncoding = 4; lastKnownFileType = sourcecode.c.objc; path = RCTContextExecutor.m; sourceTree = "<group>"; };
		134FCB3B1A6E7F0800051CC8 /* RCTWebViewExecutor.h */ = {isa = PBXFileReference; fileEncoding = 4; lastKnownFileType = sourcecode.c.h; path = RCTWebViewExecutor.h; sourceTree = "<group>"; };
		134FCB3C1A6E7F0800051CC8 /* RCTWebViewExecutor.m */ = {isa = PBXFileReference; fileEncoding = 4; lastKnownFileType = sourcecode.c.objc; path = RCTWebViewExecutor.m; sourceTree = "<group>"; };
		13513F3A1B1F43F400FCE529 /* RCTProgressViewManager.h */ = {isa = PBXFileReference; fileEncoding = 4; lastKnownFileType = sourcecode.c.h; path = RCTProgressViewManager.h; sourceTree = "<group>"; };
		13513F3B1B1F43F400FCE529 /* RCTProgressViewManager.m */ = {isa = PBXFileReference; fileEncoding = 4; lastKnownFileType = sourcecode.c.objc; path = RCTProgressViewManager.m; sourceTree = "<group>"; };
		13723B4E1A82FD3C00F88898 /* RCTStatusBarManager.h */ = {isa = PBXFileReference; fileEncoding = 4; lastKnownFileType = sourcecode.c.h; path = RCTStatusBarManager.h; sourceTree = "<group>"; };
		13723B4F1A82FD3C00F88898 /* RCTStatusBarManager.m */ = {isa = PBXFileReference; fileEncoding = 4; lastKnownFileType = sourcecode.c.objc; path = RCTStatusBarManager.m; sourceTree = "<group>"; };
		1372B7081AB030C200659ED6 /* RCTAppState.h */ = {isa = PBXFileReference; fileEncoding = 4; lastKnownFileType = sourcecode.c.h; path = RCTAppState.h; sourceTree = "<group>"; };
		1372B7091AB030C200659ED6 /* RCTAppState.m */ = {isa = PBXFileReference; fileEncoding = 4; lastKnownFileType = sourcecode.c.objc; path = RCTAppState.m; sourceTree = "<group>"; };
		137327DF1AA5CF210034F82E /* RCTTabBar.h */ = {isa = PBXFileReference; fileEncoding = 4; lastKnownFileType = sourcecode.c.h; path = RCTTabBar.h; sourceTree = "<group>"; };
		137327E01AA5CF210034F82E /* RCTTabBar.m */ = {isa = PBXFileReference; fileEncoding = 4; lastKnownFileType = sourcecode.c.objc; path = RCTTabBar.m; sourceTree = "<group>"; };
		137327E11AA5CF210034F82E /* RCTTabBarItem.h */ = {isa = PBXFileReference; fileEncoding = 4; lastKnownFileType = sourcecode.c.h; path = RCTTabBarItem.h; sourceTree = "<group>"; };
		137327E21AA5CF210034F82E /* RCTTabBarItem.m */ = {isa = PBXFileReference; fileEncoding = 4; lastKnownFileType = sourcecode.c.objc; path = RCTTabBarItem.m; sourceTree = "<group>"; };
		137327E31AA5CF210034F82E /* RCTTabBarItemManager.h */ = {isa = PBXFileReference; fileEncoding = 4; lastKnownFileType = sourcecode.c.h; path = RCTTabBarItemManager.h; sourceTree = "<group>"; };
		137327E41AA5CF210034F82E /* RCTTabBarItemManager.m */ = {isa = PBXFileReference; fileEncoding = 4; lastKnownFileType = sourcecode.c.objc; path = RCTTabBarItemManager.m; sourceTree = "<group>"; };
		137327E51AA5CF210034F82E /* RCTTabBarManager.h */ = {isa = PBXFileReference; fileEncoding = 4; lastKnownFileType = sourcecode.c.h; path = RCTTabBarManager.h; sourceTree = "<group>"; };
		137327E61AA5CF210034F82E /* RCTTabBarManager.m */ = {isa = PBXFileReference; fileEncoding = 4; lastKnownFileType = sourcecode.c.objc; path = RCTTabBarManager.m; sourceTree = "<group>"; };
		1385D0331B665AAE000A309B /* RCTModuleMap.m */ = {isa = PBXFileReference; fileEncoding = 4; lastKnownFileType = sourcecode.c.objc; path = RCTModuleMap.m; sourceTree = "<group>"; };
		1385D0351B6661DB000A309B /* RCTModuleMap.h */ = {isa = PBXFileReference; lastKnownFileType = sourcecode.c.h; path = RCTModuleMap.h; sourceTree = "<group>"; };
		138D6A121B53CD290074A87E /* RCTCache.h */ = {isa = PBXFileReference; fileEncoding = 4; lastKnownFileType = sourcecode.c.h; path = RCTCache.h; sourceTree = "<group>"; };
		138D6A131B53CD290074A87E /* RCTCache.m */ = {isa = PBXFileReference; fileEncoding = 4; lastKnownFileType = sourcecode.c.objc; path = RCTCache.m; sourceTree = "<group>"; };
		13A0C2851B74F71200B29F6F /* RCTDevLoadingView.h */ = {isa = PBXFileReference; fileEncoding = 4; lastKnownFileType = sourcecode.c.h; path = RCTDevLoadingView.h; sourceTree = "<group>"; };
		13A0C2861B74F71200B29F6F /* RCTDevLoadingView.m */ = {isa = PBXFileReference; fileEncoding = 4; lastKnownFileType = sourcecode.c.objc; path = RCTDevLoadingView.m; sourceTree = "<group>"; };
		13A0C2871B74F71200B29F6F /* RCTDevMenu.h */ = {isa = PBXFileReference; fileEncoding = 4; lastKnownFileType = sourcecode.c.h; path = RCTDevMenu.h; sourceTree = "<group>"; };
		13A0C2881B74F71200B29F6F /* RCTDevMenu.m */ = {isa = PBXFileReference; fileEncoding = 4; lastKnownFileType = sourcecode.c.objc; path = RCTDevMenu.m; sourceTree = "<group>"; };
		13A1F71C1A75392D00D3D453 /* RCTKeyCommands.h */ = {isa = PBXFileReference; fileEncoding = 4; lastKnownFileType = sourcecode.c.h; path = RCTKeyCommands.h; sourceTree = "<group>"; };
		13A1F71D1A75392D00D3D453 /* RCTKeyCommands.m */ = {isa = PBXFileReference; fileEncoding = 4; lastKnownFileType = sourcecode.c.objc; path = RCTKeyCommands.m; sourceTree = "<group>"; };
		13AB90BF1B6FA36700713B4F /* RCTComponentData.h */ = {isa = PBXFileReference; fileEncoding = 4; lastKnownFileType = sourcecode.c.h; path = RCTComponentData.h; sourceTree = "<group>"; };
		13AB90C01B6FA36700713B4F /* RCTComponentData.m */ = {isa = PBXFileReference; fileEncoding = 4; lastKnownFileType = sourcecode.c.objc; path = RCTComponentData.m; sourceTree = "<group>"; };
		13AF1F851AE6E777005F5298 /* RCTDefines.h */ = {isa = PBXFileReference; fileEncoding = 4; lastKnownFileType = sourcecode.c.h; path = RCTDefines.h; sourceTree = "<group>"; };
		13AF20431AE707F8005F5298 /* RCTSlider.h */ = {isa = PBXFileReference; fileEncoding = 4; lastKnownFileType = sourcecode.c.h; path = RCTSlider.h; sourceTree = "<group>"; };
		13AF20441AE707F9005F5298 /* RCTSlider.m */ = {isa = PBXFileReference; fileEncoding = 4; lastKnownFileType = sourcecode.c.objc; path = RCTSlider.m; sourceTree = "<group>"; };
		13B07FC71A68125100A75B9A /* Layout.c */ = {isa = PBXFileReference; fileEncoding = 4; lastKnownFileType = sourcecode.c.c; path = Layout.c; sourceTree = "<group>"; };
		13B07FC81A68125100A75B9A /* Layout.h */ = {isa = PBXFileReference; fileEncoding = 4; lastKnownFileType = sourcecode.c.h; path = Layout.h; sourceTree = "<group>"; };
		13B07FE71A69327A00A75B9A /* RCTAlertManager.h */ = {isa = PBXFileReference; fileEncoding = 4; lastKnownFileType = sourcecode.c.h; path = RCTAlertManager.h; sourceTree = "<group>"; };
		13B07FE81A69327A00A75B9A /* RCTAlertManager.m */ = {isa = PBXFileReference; fileEncoding = 4; lastKnownFileType = sourcecode.c.objc; path = RCTAlertManager.m; sourceTree = "<group>"; };
		13B07FE91A69327A00A75B9A /* RCTExceptionsManager.h */ = {isa = PBXFileReference; fileEncoding = 4; lastKnownFileType = sourcecode.c.h; path = RCTExceptionsManager.h; sourceTree = "<group>"; };
		13B07FEA1A69327A00A75B9A /* RCTExceptionsManager.m */ = {isa = PBXFileReference; fileEncoding = 4; lastKnownFileType = sourcecode.c.objc; path = RCTExceptionsManager.m; sourceTree = "<group>"; };
		13B07FED1A69327A00A75B9A /* RCTTiming.h */ = {isa = PBXFileReference; fileEncoding = 4; lastKnownFileType = sourcecode.c.h; path = RCTTiming.h; sourceTree = "<group>"; };
		13B07FEE1A69327A00A75B9A /* RCTTiming.m */ = {isa = PBXFileReference; fileEncoding = 4; lastKnownFileType = sourcecode.c.objc; path = RCTTiming.m; sourceTree = "<group>"; };
		13B07FF61A6947C200A75B9A /* RCTScrollView.h */ = {isa = PBXFileReference; fileEncoding = 4; lastKnownFileType = sourcecode.c.h; path = RCTScrollView.h; sourceTree = "<group>"; };
		13B07FF71A6947C200A75B9A /* RCTScrollView.m */ = {isa = PBXFileReference; fileEncoding = 4; lastKnownFileType = sourcecode.c.objc; path = RCTScrollView.m; sourceTree = "<group>"; };
		13B07FF81A6947C200A75B9A /* RCTScrollViewManager.h */ = {isa = PBXFileReference; fileEncoding = 4; lastKnownFileType = sourcecode.c.h; path = RCTScrollViewManager.h; sourceTree = "<group>"; };
		13B07FF91A6947C200A75B9A /* RCTScrollViewManager.m */ = {isa = PBXFileReference; fileEncoding = 4; lastKnownFileType = sourcecode.c.objc; path = RCTScrollViewManager.m; sourceTree = "<group>"; };
		13B0800C1A69489C00A75B9A /* RCTNavigator.h */ = {isa = PBXFileReference; fileEncoding = 4; lastKnownFileType = sourcecode.c.h; path = RCTNavigator.h; sourceTree = "<group>"; };
		13B0800D1A69489C00A75B9A /* RCTNavigator.m */ = {isa = PBXFileReference; fileEncoding = 4; lastKnownFileType = sourcecode.c.objc; path = RCTNavigator.m; sourceTree = "<group>"; };
		13B0800E1A69489C00A75B9A /* RCTNavigatorManager.h */ = {isa = PBXFileReference; fileEncoding = 4; lastKnownFileType = sourcecode.c.h; path = RCTNavigatorManager.h; sourceTree = "<group>"; };
		13B0800F1A69489C00A75B9A /* RCTNavigatorManager.m */ = {isa = PBXFileReference; fileEncoding = 4; lastKnownFileType = sourcecode.c.objc; path = RCTNavigatorManager.m; sourceTree = "<group>"; };
		13B080101A69489C00A75B9A /* RCTNavItem.h */ = {isa = PBXFileReference; fileEncoding = 4; lastKnownFileType = sourcecode.c.h; path = RCTNavItem.h; sourceTree = "<group>"; };
		13B080111A69489C00A75B9A /* RCTNavItem.m */ = {isa = PBXFileReference; fileEncoding = 4; lastKnownFileType = sourcecode.c.objc; path = RCTNavItem.m; sourceTree = "<group>"; };
		13B080121A69489C00A75B9A /* RCTNavItemManager.h */ = {isa = PBXFileReference; fileEncoding = 4; lastKnownFileType = sourcecode.c.h; path = RCTNavItemManager.h; sourceTree = "<group>"; };
		13B080131A69489C00A75B9A /* RCTNavItemManager.m */ = {isa = PBXFileReference; fileEncoding = 4; lastKnownFileType = sourcecode.c.objc; path = RCTNavItemManager.m; sourceTree = "<group>"; };
		13B080181A69489C00A75B9A /* RCTActivityIndicatorViewManager.h */ = {isa = PBXFileReference; fileEncoding = 4; lastKnownFileType = sourcecode.c.h; path = RCTActivityIndicatorViewManager.h; sourceTree = "<group>"; };
		13B080191A69489C00A75B9A /* RCTActivityIndicatorViewManager.m */ = {isa = PBXFileReference; fileEncoding = 4; lastKnownFileType = sourcecode.c.objc; path = RCTActivityIndicatorViewManager.m; sourceTree = "<group>"; };
		13B080231A694A8400A75B9A /* RCTWrapperViewController.h */ = {isa = PBXFileReference; fileEncoding = 4; lastKnownFileType = sourcecode.c.h; path = RCTWrapperViewController.h; sourceTree = "<group>"; };
		13B080241A694A8400A75B9A /* RCTWrapperViewController.m */ = {isa = PBXFileReference; fileEncoding = 4; lastKnownFileType = sourcecode.c.objc; path = RCTWrapperViewController.m; sourceTree = "<group>"; };
		13C156011AB1A2840079392D /* RCTWebView.h */ = {isa = PBXFileReference; fileEncoding = 4; lastKnownFileType = sourcecode.c.h; path = RCTWebView.h; sourceTree = "<group>"; };
		13C156021AB1A2840079392D /* RCTWebView.m */ = {isa = PBXFileReference; fileEncoding = 4; lastKnownFileType = sourcecode.c.objc; path = RCTWebView.m; sourceTree = "<group>"; };
		13C156031AB1A2840079392D /* RCTWebViewManager.h */ = {isa = PBXFileReference; fileEncoding = 4; lastKnownFileType = sourcecode.c.h; path = RCTWebViewManager.h; sourceTree = "<group>"; };
		13C156041AB1A2840079392D /* RCTWebViewManager.m */ = {isa = PBXFileReference; fileEncoding = 4; lastKnownFileType = sourcecode.c.objc; path = RCTWebViewManager.m; sourceTree = "<group>"; };
		13C325261AA63B6A0048765F /* RCTAutoInsetsProtocol.h */ = {isa = PBXFileReference; fileEncoding = 4; lastKnownFileType = sourcecode.c.h; path = RCTAutoInsetsProtocol.h; sourceTree = "<group>"; };
		13C325271AA63B6A0048765F /* RCTScrollableProtocol.h */ = {isa = PBXFileReference; fileEncoding = 4; lastKnownFileType = sourcecode.c.h; path = RCTScrollableProtocol.h; sourceTree = "<group>"; };
		13C325281AA63B6A0048765F /* RCTComponent.h */ = {isa = PBXFileReference; fileEncoding = 4; lastKnownFileType = sourcecode.c.h; path = RCTComponent.h; sourceTree = "<group>"; };
		13CC8A801B17642100940AE7 /* RCTBorderDrawing.h */ = {isa = PBXFileReference; fileEncoding = 4; lastKnownFileType = sourcecode.c.h; path = RCTBorderDrawing.h; sourceTree = "<group>"; };
		13CC8A811B17642100940AE7 /* RCTBorderDrawing.m */ = {isa = PBXFileReference; fileEncoding = 4; lastKnownFileType = sourcecode.c.objc; path = RCTBorderDrawing.m; sourceTree = "<group>"; };
		13E067481A70F434002CDEE1 /* RCTUIManager.h */ = {isa = PBXFileReference; fileEncoding = 4; lastKnownFileType = sourcecode.c.h; path = RCTUIManager.h; sourceTree = "<group>"; };
		13E067491A70F434002CDEE1 /* RCTUIManager.m */ = {isa = PBXFileReference; fileEncoding = 4; lastKnownFileType = sourcecode.c.objc; path = RCTUIManager.m; sourceTree = "<group>"; };
		13E0674B1A70F44B002CDEE1 /* RCTShadowView.h */ = {isa = PBXFileReference; fileEncoding = 4; lastKnownFileType = sourcecode.c.h; path = RCTShadowView.h; sourceTree = "<group>"; };
		13E0674C1A70F44B002CDEE1 /* RCTShadowView.m */ = {isa = PBXFileReference; fileEncoding = 4; lastKnownFileType = sourcecode.c.objc; path = RCTShadowView.m; sourceTree = "<group>"; };
		13E0674D1A70F44B002CDEE1 /* RCTViewManager.h */ = {isa = PBXFileReference; fileEncoding = 4; lastKnownFileType = sourcecode.c.h; path = RCTViewManager.h; sourceTree = "<group>"; };
		13E0674E1A70F44B002CDEE1 /* RCTViewManager.m */ = {isa = PBXFileReference; fileEncoding = 4; lastKnownFileType = sourcecode.c.objc; path = RCTViewManager.m; sourceTree = "<group>"; };
		13E0674F1A70F44B002CDEE1 /* RCTView.h */ = {isa = PBXFileReference; fileEncoding = 4; lastKnownFileType = sourcecode.c.h; path = RCTView.h; sourceTree = "<group>"; };
		13E067501A70F44B002CDEE1 /* RCTView.m */ = {isa = PBXFileReference; fileEncoding = 4; lastKnownFileType = sourcecode.c.objc; path = RCTView.m; sourceTree = "<group>"; };
		13E067531A70F44B002CDEE1 /* UIView+React.h */ = {isa = PBXFileReference; fileEncoding = 4; lastKnownFileType = sourcecode.c.h; path = "UIView+React.h"; sourceTree = "<group>"; };
		13E067541A70F44B002CDEE1 /* UIView+React.m */ = {isa = PBXFileReference; fileEncoding = 4; lastKnownFileType = sourcecode.c.objc; path = "UIView+React.m"; sourceTree = "<group>"; };
		13F17A831B8493E5007D4C75 /* RCTRedBox.h */ = {isa = PBXFileReference; fileEncoding = 4; lastKnownFileType = sourcecode.c.h; path = RCTRedBox.h; sourceTree = "<group>"; };
		13F17A841B8493E5007D4C75 /* RCTRedBox.m */ = {isa = PBXFileReference; fileEncoding = 4; lastKnownFileType = sourcecode.c.objc; path = RCTRedBox.m; sourceTree = "<group>"; };
		1403F2B11B0AE60700C2A9A4 /* RCTPerfStats.h */ = {isa = PBXFileReference; fileEncoding = 4; lastKnownFileType = sourcecode.c.h; path = RCTPerfStats.h; sourceTree = "<group>"; };
		1403F2B21B0AE60700C2A9A4 /* RCTPerfStats.m */ = {isa = PBXFileReference; fileEncoding = 4; lastKnownFileType = sourcecode.c.objc; path = RCTPerfStats.m; sourceTree = "<group>"; };
		14200DA81AC179B3008EE6BA /* RCTJavaScriptLoader.h */ = {isa = PBXFileReference; fileEncoding = 4; lastKnownFileType = sourcecode.c.h; path = RCTJavaScriptLoader.h; sourceTree = "<group>"; };
		14200DA91AC179B3008EE6BA /* RCTJavaScriptLoader.m */ = {isa = PBXFileReference; fileEncoding = 4; lastKnownFileType = sourcecode.c.objc; path = RCTJavaScriptLoader.m; sourceTree = "<group>"; };
		142014171B32094000CC17BA /* RCTPerformanceLogger.m */ = {isa = PBXFileReference; fileEncoding = 4; lastKnownFileType = sourcecode.c.objc; path = RCTPerformanceLogger.m; sourceTree = "<group>"; };
		142014181B32094000CC17BA /* RCTPerformanceLogger.h */ = {isa = PBXFileReference; fileEncoding = 4; lastKnownFileType = sourcecode.c.h; path = RCTPerformanceLogger.h; sourceTree = "<group>"; };
		1436DD071ADE7AA000A5ED7D /* RCTFrameUpdate.h */ = {isa = PBXFileReference; lastKnownFileType = sourcecode.c.h; path = RCTFrameUpdate.h; sourceTree = "<group>"; };
		14435CE11AAC4AE100FC20F4 /* RCTMap.h */ = {isa = PBXFileReference; fileEncoding = 4; lastKnownFileType = sourcecode.c.h; path = RCTMap.h; sourceTree = "<group>"; };
		14435CE21AAC4AE100FC20F4 /* RCTMap.m */ = {isa = PBXFileReference; fileEncoding = 4; lastKnownFileType = sourcecode.c.objc; path = RCTMap.m; sourceTree = "<group>"; };
		14435CE31AAC4AE100FC20F4 /* RCTMapManager.h */ = {isa = PBXFileReference; fileEncoding = 4; lastKnownFileType = sourcecode.c.h; path = RCTMapManager.h; sourceTree = "<group>"; };
		14435CE41AAC4AE100FC20F4 /* RCTMapManager.m */ = {isa = PBXFileReference; fileEncoding = 4; lastKnownFileType = sourcecode.c.objc; path = RCTMapManager.m; sourceTree = "<group>"; };
		146459241B06C49500B389AA /* RCTFPSGraph.h */ = {isa = PBXFileReference; fileEncoding = 4; lastKnownFileType = sourcecode.c.h; path = RCTFPSGraph.h; sourceTree = "<group>"; };
		146459251B06C49500B389AA /* RCTFPSGraph.m */ = {isa = PBXFileReference; fileEncoding = 4; lastKnownFileType = sourcecode.c.objc; path = RCTFPSGraph.m; sourceTree = "<group>"; };
		1482F9E61B55B927000ADFF3 /* RCTBridgeDelegate.h */ = {isa = PBXFileReference; lastKnownFileType = sourcecode.c.h; path = RCTBridgeDelegate.h; sourceTree = "<group>"; };
		14C2CA6F1B3AC63800E6CBB2 /* RCTModuleMethod.h */ = {isa = PBXFileReference; fileEncoding = 4; lastKnownFileType = sourcecode.c.h; path = RCTModuleMethod.h; sourceTree = "<group>"; };
		14C2CA701B3AC63800E6CBB2 /* RCTModuleMethod.m */ = {isa = PBXFileReference; fileEncoding = 4; lastKnownFileType = sourcecode.c.objc; path = RCTModuleMethod.m; sourceTree = "<group>"; };
		14C2CA721B3AC64300E6CBB2 /* RCTModuleData.h */ = {isa = PBXFileReference; fileEncoding = 4; lastKnownFileType = sourcecode.c.h; path = RCTModuleData.h; sourceTree = "<group>"; };
		14C2CA731B3AC64300E6CBB2 /* RCTModuleData.m */ = {isa = PBXFileReference; fileEncoding = 4; lastKnownFileType = sourcecode.c.objc; path = RCTModuleData.m; sourceTree = "<group>"; };
		14C2CA751B3AC64F00E6CBB2 /* RCTFrameUpdate.m */ = {isa = PBXFileReference; fileEncoding = 4; lastKnownFileType = sourcecode.c.objc; path = RCTFrameUpdate.m; sourceTree = "<group>"; };
		14C2CA771B3ACB0400E6CBB2 /* RCTBatchedBridge.m */ = {isa = PBXFileReference; fileEncoding = 4; lastKnownFileType = sourcecode.c.objc; path = RCTBatchedBridge.m; sourceTree = "<group>"; };
		14F362071AABD06A001CE568 /* RCTSwitch.h */ = {isa = PBXFileReference; fileEncoding = 4; lastKnownFileType = sourcecode.c.h; path = RCTSwitch.h; sourceTree = "<group>"; };
		14F362081AABD06A001CE568 /* RCTSwitch.m */ = {isa = PBXFileReference; fileEncoding = 4; lastKnownFileType = sourcecode.c.objc; path = RCTSwitch.m; sourceTree = "<group>"; };
		14F362091AABD06A001CE568 /* RCTSwitchManager.h */ = {isa = PBXFileReference; fileEncoding = 4; lastKnownFileType = sourcecode.c.h; path = RCTSwitchManager.h; sourceTree = "<group>"; };
		14F3620A1AABD06A001CE568 /* RCTSwitchManager.m */ = {isa = PBXFileReference; fileEncoding = 4; lastKnownFileType = sourcecode.c.objc; path = RCTSwitchManager.m; sourceTree = "<group>"; };
		14F484541AABFCE100FDF6B9 /* RCTSliderManager.h */ = {isa = PBXFileReference; fileEncoding = 4; lastKnownFileType = sourcecode.c.h; path = RCTSliderManager.h; sourceTree = "<group>"; };
		14F484551AABFCE100FDF6B9 /* RCTSliderManager.m */ = {isa = PBXFileReference; fileEncoding = 4; lastKnownFileType = sourcecode.c.objc; path = RCTSliderManager.m; sourceTree = "<group>"; };
		14F4D3891AE1B7E40049C042 /* RCTProfile.h */ = {isa = PBXFileReference; fileEncoding = 4; lastKnownFileType = sourcecode.c.h; path = RCTProfile.h; sourceTree = "<group>"; };
		14F4D38A1AE1B7E40049C042 /* RCTProfile.m */ = {isa = PBXFileReference; fileEncoding = 4; lastKnownFileType = sourcecode.c.objc; path = RCTProfile.m; sourceTree = "<group>"; };
		58114A121AAE854800E7D092 /* RCTPicker.h */ = {isa = PBXFileReference; fileEncoding = 4; lastKnownFileType = sourcecode.c.h; path = RCTPicker.h; sourceTree = "<group>"; };
		58114A131AAE854800E7D092 /* RCTPicker.m */ = {isa = PBXFileReference; fileEncoding = 4; lastKnownFileType = sourcecode.c.objc; path = RCTPicker.m; sourceTree = "<group>"; };
		58114A141AAE854800E7D092 /* RCTPickerManager.h */ = {isa = PBXFileReference; fileEncoding = 4; lastKnownFileType = sourcecode.c.h; path = RCTPickerManager.h; sourceTree = "<group>"; };
		58114A151AAE854800E7D092 /* RCTPickerManager.m */ = {isa = PBXFileReference; fileEncoding = 4; lastKnownFileType = sourcecode.c.objc; path = RCTPickerManager.m; sourceTree = "<group>"; };
		58114A4E1AAE93D500E7D092 /* RCTAsyncLocalStorage.m */ = {isa = PBXFileReference; fileEncoding = 4; lastKnownFileType = sourcecode.c.objc; path = RCTAsyncLocalStorage.m; sourceTree = "<group>"; };
		58114A4F1AAE93D500E7D092 /* RCTAsyncLocalStorage.h */ = {isa = PBXFileReference; fileEncoding = 4; lastKnownFileType = sourcecode.c.h; path = RCTAsyncLocalStorage.h; sourceTree = "<group>"; };
		58C571BF1AA56C1900CDF9C8 /* RCTDatePickerManager.m */ = {isa = PBXFileReference; fileEncoding = 4; lastKnownFileType = sourcecode.c.objc; path = RCTDatePickerManager.m; sourceTree = "<group>"; };
		58C571C01AA56C1900CDF9C8 /* RCTDatePickerManager.h */ = {isa = PBXFileReference; fileEncoding = 4; lastKnownFileType = sourcecode.c.h; path = RCTDatePickerManager.h; sourceTree = "<group>"; };
		63F014BE1B02080B003B75D2 /* RCTPointAnnotation.h */ = {isa = PBXFileReference; fileEncoding = 4; lastKnownFileType = sourcecode.c.h; path = RCTPointAnnotation.h; sourceTree = "<group>"; };
		63F014BF1B02080B003B75D2 /* RCTPointAnnotation.m */ = {isa = PBXFileReference; fileEncoding = 4; lastKnownFileType = sourcecode.c.objc; path = RCTPointAnnotation.m; sourceTree = "<group>"; };
		830213F31A654E0800B993E6 /* RCTBridgeModule.h */ = {isa = PBXFileReference; lastKnownFileType = sourcecode.c.h; path = RCTBridgeModule.h; sourceTree = "<group>"; };
		830A229C1A66C68A008503DA /* RCTRootView.h */ = {isa = PBXFileReference; fileEncoding = 4; lastKnownFileType = sourcecode.c.h; path = RCTRootView.h; sourceTree = "<group>"; };
		830A229D1A66C68A008503DA /* RCTRootView.m */ = {isa = PBXFileReference; fileEncoding = 4; lastKnownFileType = sourcecode.c.objc; path = RCTRootView.m; sourceTree = "<group>"; };
		83392EB11B6634E10013B15F /* RCTModalHostViewController.h */ = {isa = PBXFileReference; fileEncoding = 4; lastKnownFileType = sourcecode.c.h; path = RCTModalHostViewController.h; sourceTree = "<group>"; };
		83392EB21B6634E10013B15F /* RCTModalHostViewController.m */ = {isa = PBXFileReference; fileEncoding = 4; lastKnownFileType = sourcecode.c.objc; path = RCTModalHostViewController.m; sourceTree = "<group>"; };
		8385CF331B8B77CD00C6273E /* RCTKeyboardObserver.h */ = {isa = PBXFileReference; fileEncoding = 4; lastKnownFileType = sourcecode.c.h; path = RCTKeyboardObserver.h; sourceTree = "<group>"; };
		8385CF341B8B77CD00C6273E /* RCTKeyboardObserver.m */ = {isa = PBXFileReference; fileEncoding = 4; lastKnownFileType = sourcecode.c.objc; path = RCTKeyboardObserver.m; sourceTree = "<group>"; };
		83A1FE8A1B62640A00BE0E65 /* RCTModalHostView.h */ = {isa = PBXFileReference; fileEncoding = 4; lastKnownFileType = sourcecode.c.h; path = RCTModalHostView.h; sourceTree = "<group>"; };
		83A1FE8B1B62640A00BE0E65 /* RCTModalHostView.m */ = {isa = PBXFileReference; fileEncoding = 4; lastKnownFileType = sourcecode.c.objc; path = RCTModalHostView.m; sourceTree = "<group>"; };
		83A1FE8D1B62643A00BE0E65 /* RCTModalHostViewManager.h */ = {isa = PBXFileReference; fileEncoding = 4; lastKnownFileType = sourcecode.c.h; path = RCTModalHostViewManager.h; sourceTree = "<group>"; };
		83A1FE8E1B62643A00BE0E65 /* RCTModalHostViewManager.m */ = {isa = PBXFileReference; fileEncoding = 4; lastKnownFileType = sourcecode.c.objc; path = RCTModalHostViewManager.m; sourceTree = "<group>"; };
		83BEE46C1A6D19BC00B5863B /* RCTSparseArray.h */ = {isa = PBXFileReference; fileEncoding = 4; lastKnownFileType = sourcecode.c.h; path = RCTSparseArray.h; sourceTree = "<group>"; };
		83BEE46D1A6D19BC00B5863B /* RCTSparseArray.m */ = {isa = PBXFileReference; fileEncoding = 4; lastKnownFileType = sourcecode.c.objc; path = RCTSparseArray.m; sourceTree = "<group>"; };
		83CBBA2E1A601D0E00E9B192 /* libReact.a */ = {isa = PBXFileReference; explicitFileType = archive.ar; includeInIndex = 0; path = libReact.a; sourceTree = BUILT_PRODUCTS_DIR; };
		83CBBA4A1A601E3B00E9B192 /* RCTAssert.h */ = {isa = PBXFileReference; fileEncoding = 4; lastKnownFileType = sourcecode.c.h; path = RCTAssert.h; sourceTree = "<group>"; };
		83CBBA4B1A601E3B00E9B192 /* RCTAssert.m */ = {isa = PBXFileReference; fileEncoding = 4; lastKnownFileType = sourcecode.c.objc; path = RCTAssert.m; sourceTree = "<group>"; };
		83CBBA4C1A601E3B00E9B192 /* RCTInvalidating.h */ = {isa = PBXFileReference; fileEncoding = 4; lastKnownFileType = sourcecode.c.h; path = RCTInvalidating.h; sourceTree = "<group>"; };
		83CBBA4D1A601E3B00E9B192 /* RCTLog.h */ = {isa = PBXFileReference; fileEncoding = 4; lastKnownFileType = sourcecode.c.h; path = RCTLog.h; sourceTree = "<group>"; };
		83CBBA4E1A601E3B00E9B192 /* RCTLog.m */ = {isa = PBXFileReference; fileEncoding = 4; lastKnownFileType = sourcecode.c.objc; path = RCTLog.m; sourceTree = "<group>"; };
		83CBBA4F1A601E3B00E9B192 /* RCTUtils.h */ = {isa = PBXFileReference; fileEncoding = 4; lastKnownFileType = sourcecode.c.h; path = RCTUtils.h; sourceTree = "<group>"; };
		83CBBA501A601E3B00E9B192 /* RCTUtils.m */ = {isa = PBXFileReference; fileEncoding = 4; lastKnownFileType = sourcecode.c.objc; path = RCTUtils.m; sourceTree = "<group>"; };
		83CBBA5E1A601EAA00E9B192 /* RCTBridge.h */ = {isa = PBXFileReference; fileEncoding = 4; lastKnownFileType = sourcecode.c.h; path = RCTBridge.h; sourceTree = "<group>"; };
		83CBBA5F1A601EAA00E9B192 /* RCTBridge.m */ = {isa = PBXFileReference; fileEncoding = 4; lastKnownFileType = sourcecode.c.objc; path = RCTBridge.m; sourceTree = "<group>"; };
		83CBBA631A601ECA00E9B192 /* RCTJavaScriptExecutor.h */ = {isa = PBXFileReference; lastKnownFileType = sourcecode.c.h; path = RCTJavaScriptExecutor.h; sourceTree = "<group>"; };
		83CBBA651A601EF300E9B192 /* RCTEventDispatcher.h */ = {isa = PBXFileReference; fileEncoding = 4; lastKnownFileType = sourcecode.c.h; path = RCTEventDispatcher.h; sourceTree = "<group>"; };
		83CBBA661A601EF300E9B192 /* RCTEventDispatcher.m */ = {isa = PBXFileReference; fileEncoding = 4; lastKnownFileType = sourcecode.c.objc; path = RCTEventDispatcher.m; sourceTree = "<group>"; };
		83CBBA961A6020BB00E9B192 /* RCTTouchHandler.h */ = {isa = PBXFileReference; fileEncoding = 4; lastKnownFileType = sourcecode.c.h; path = RCTTouchHandler.h; sourceTree = "<group>"; };
		83CBBA971A6020BB00E9B192 /* RCTTouchHandler.m */ = {isa = PBXFileReference; fileEncoding = 4; lastKnownFileType = sourcecode.c.objc; path = RCTTouchHandler.m; sourceTree = "<group>"; };
		83CBBACA1A6023D300E9B192 /* RCTConvert.h */ = {isa = PBXFileReference; fileEncoding = 4; lastKnownFileType = sourcecode.c.h; path = RCTConvert.h; sourceTree = "<group>"; };
		83CBBACB1A6023D300E9B192 /* RCTConvert.m */ = {isa = PBXFileReference; fileEncoding = 4; lastKnownFileType = sourcecode.c.objc; path = RCTConvert.m; sourceTree = "<group>"; };
		83F15A171B7CC46900F10295 /* UIView+Private.h */ = {isa = PBXFileReference; lastKnownFileType = sourcecode.c.h; path = "UIView+Private.h"; sourceTree = "<group>"; };
		E3BBC8EB1ADE6F47001BBD81 /* RCTTextDecorationLineType.h */ = {isa = PBXFileReference; lastKnownFileType = sourcecode.c.h; path = RCTTextDecorationLineType.h; sourceTree = "<group>"; };
		E9B20B791B500126007A2DA7 /* RCTAccessibilityManager.h */ = {isa = PBXFileReference; fileEncoding = 4; lastKnownFileType = sourcecode.c.h; path = RCTAccessibilityManager.h; sourceTree = "<group>"; };
		E9B20B7A1B500126007A2DA7 /* RCTAccessibilityManager.m */ = {isa = PBXFileReference; fileEncoding = 4; lastKnownFileType = sourcecode.c.objc; path = RCTAccessibilityManager.m; sourceTree = "<group>"; };
/* End PBXFileReference section */

/* Begin PBXFrameworksBuildPhase section */
		83CBBA2B1A601D0E00E9B192 /* Frameworks */ = {
			isa = PBXFrameworksBuildPhase;
			buildActionMask = 2147483647;
			files = (
			);
			runOnlyForDeploymentPostprocessing = 0;
		};
/* End PBXFrameworksBuildPhase section */

/* Begin PBXGroup section */
		134FCB381A6E7F0800051CC8 /* Executors */ = {
			isa = PBXGroup;
			children = (
				134FCB391A6E7F0800051CC8 /* RCTContextExecutor.h */,
				134FCB3A1A6E7F0800051CC8 /* RCTContextExecutor.m */,
				134FCB3B1A6E7F0800051CC8 /* RCTWebViewExecutor.h */,
				134FCB3C1A6E7F0800051CC8 /* RCTWebViewExecutor.m */,
			);
			path = Executors;
			sourceTree = "<group>";
		};
		13B07FC41A68125100A75B9A /* Layout */ = {
			isa = PBXGroup;
			children = (
				13B07FC71A68125100A75B9A /* Layout.c */,
				13B07FC81A68125100A75B9A /* Layout.h */,
			);
			path = Layout;
			sourceTree = "<group>";
		};
		13B07FE01A69315300A75B9A /* Modules */ = {
			isa = PBXGroup;
			children = (
				E9B20B791B500126007A2DA7 /* RCTAccessibilityManager.h */,
				E9B20B7A1B500126007A2DA7 /* RCTAccessibilityManager.m */,
				13B07FE71A69327A00A75B9A /* RCTAlertManager.h */,
				13B07FE81A69327A00A75B9A /* RCTAlertManager.m */,
				1372B7081AB030C200659ED6 /* RCTAppState.h */,
				1372B7091AB030C200659ED6 /* RCTAppState.m */,
				58114A4F1AAE93D500E7D092 /* RCTAsyncLocalStorage.h */,
				58114A4E1AAE93D500E7D092 /* RCTAsyncLocalStorage.m */,
				13A0C2851B74F71200B29F6F /* RCTDevLoadingView.h */,
				13A0C2861B74F71200B29F6F /* RCTDevLoadingView.m */,
				13A0C2871B74F71200B29F6F /* RCTDevMenu.h */,
				13A0C2881B74F71200B29F6F /* RCTDevMenu.m */,
				13B07FE91A69327A00A75B9A /* RCTExceptionsManager.h */,
				13B07FEA1A69327A00A75B9A /* RCTExceptionsManager.m */,
				63F014BE1B02080B003B75D2 /* RCTPointAnnotation.h */,
				63F014BF1B02080B003B75D2 /* RCTPointAnnotation.m */,
				13F17A831B8493E5007D4C75 /* RCTRedBox.h */,
				13F17A841B8493E5007D4C75 /* RCTRedBox.m */,
				000E6CE91AB0E97F000CDF4D /* RCTSourceCode.h */,
				000E6CEA1AB0E980000CDF4D /* RCTSourceCode.m */,
				13723B4E1A82FD3C00F88898 /* RCTStatusBarManager.h */,
				13723B4F1A82FD3C00F88898 /* RCTStatusBarManager.m */,
				13B07FED1A69327A00A75B9A /* RCTTiming.h */,
				13B07FEE1A69327A00A75B9A /* RCTTiming.m */,
				13E067481A70F434002CDEE1 /* RCTUIManager.h */,
				13E067491A70F434002CDEE1 /* RCTUIManager.m */,
			);
			path = Modules;
			sourceTree = "<group>";
		};
		13B07FF31A6947C200A75B9A /* Views */ = {
			isa = PBXGroup;
			children = (
				13B080181A69489C00A75B9A /* RCTActivityIndicatorViewManager.h */,
				13B080191A69489C00A75B9A /* RCTActivityIndicatorViewManager.m */,
				13442BF21AA90E0B0037E5B0 /* RCTAnimationType.h */,
				13C325261AA63B6A0048765F /* RCTAutoInsetsProtocol.h */,
				13CC8A801B17642100940AE7 /* RCTBorderDrawing.h */,
				13CC8A811B17642100940AE7 /* RCTBorderDrawing.m */,
				13C325281AA63B6A0048765F /* RCTComponent.h */,
				13AB90BF1B6FA36700713B4F /* RCTComponentData.h */,
				13AB90C01B6FA36700713B4F /* RCTComponentData.m */,
				13456E911ADAD2DE009F94A7 /* RCTConvert+CoreLocation.h */,
				13456E921ADAD2DE009F94A7 /* RCTConvert+CoreLocation.m */,
				13456E941ADAD482009F94A7 /* RCTConvert+MapKit.h */,
				13456E951ADAD482009F94A7 /* RCTConvert+MapKit.m */,
				58C571C01AA56C1900CDF9C8 /* RCTDatePickerManager.h */,
				58C571BF1AA56C1900CDF9C8 /* RCTDatePickerManager.m */,
				14435CE11AAC4AE100FC20F4 /* RCTMap.h */,
				14435CE21AAC4AE100FC20F4 /* RCTMap.m */,
				14435CE31AAC4AE100FC20F4 /* RCTMapManager.h */,
				14435CE41AAC4AE100FC20F4 /* RCTMapManager.m */,
				83A1FE8A1B62640A00BE0E65 /* RCTModalHostView.h */,
				83A1FE8B1B62640A00BE0E65 /* RCTModalHostView.m */,
				83392EB11B6634E10013B15F /* RCTModalHostViewController.h */,
				83392EB21B6634E10013B15F /* RCTModalHostViewController.m */,
				83A1FE8D1B62643A00BE0E65 /* RCTModalHostViewManager.h */,
				83A1FE8E1B62643A00BE0E65 /* RCTModalHostViewManager.m */,
				13B0800C1A69489C00A75B9A /* RCTNavigator.h */,
				13B0800D1A69489C00A75B9A /* RCTNavigator.m */,
				13B0800E1A69489C00A75B9A /* RCTNavigatorManager.h */,
				13B0800F1A69489C00A75B9A /* RCTNavigatorManager.m */,
				13B080101A69489C00A75B9A /* RCTNavItem.h */,
				13B080111A69489C00A75B9A /* RCTNavItem.m */,
				13B080121A69489C00A75B9A /* RCTNavItemManager.h */,
				13B080131A69489C00A75B9A /* RCTNavItemManager.m */,
				58114A121AAE854800E7D092 /* RCTPicker.h */,
				58114A131AAE854800E7D092 /* RCTPicker.m */,
				58114A141AAE854800E7D092 /* RCTPickerManager.h */,
				58114A151AAE854800E7D092 /* RCTPickerManager.m */,
				13442BF31AA90E0B0037E5B0 /* RCTPointerEvents.h */,
				13513F3A1B1F43F400FCE529 /* RCTProgressViewManager.h */,
				13513F3B1B1F43F400FCE529 /* RCTProgressViewManager.m */,
				13C325271AA63B6A0048765F /* RCTScrollableProtocol.h */,
				13B07FF61A6947C200A75B9A /* RCTScrollView.h */,
				13B07FF71A6947C200A75B9A /* RCTScrollView.m */,
				13B07FF81A6947C200A75B9A /* RCTScrollViewManager.h */,
				13B07FF91A6947C200A75B9A /* RCTScrollViewManager.m */,
				131B6AF01AF1093D00FFC3E0 /* RCTSegmentedControl.h */,
				131B6AF11AF1093D00FFC3E0 /* RCTSegmentedControl.m */,
				131B6AF21AF1093D00FFC3E0 /* RCTSegmentedControlManager.h */,
				131B6AF31AF1093D00FFC3E0 /* RCTSegmentedControlManager.m */,
				13E0674B1A70F44B002CDEE1 /* RCTShadowView.h */,
				13E0674C1A70F44B002CDEE1 /* RCTShadowView.m */,
				13AF20431AE707F8005F5298 /* RCTSlider.h */,
				13AF20441AE707F9005F5298 /* RCTSlider.m */,
				14F484541AABFCE100FDF6B9 /* RCTSliderManager.h */,
				14F484551AABFCE100FDF6B9 /* RCTSliderManager.m */,
				14F362071AABD06A001CE568 /* RCTSwitch.h */,
				14F362081AABD06A001CE568 /* RCTSwitch.m */,
				14F362091AABD06A001CE568 /* RCTSwitchManager.h */,
				14F3620A1AABD06A001CE568 /* RCTSwitchManager.m */,
				137327DF1AA5CF210034F82E /* RCTTabBar.h */,
				137327E01AA5CF210034F82E /* RCTTabBar.m */,
				137327E11AA5CF210034F82E /* RCTTabBarItem.h */,
				137327E21AA5CF210034F82E /* RCTTabBarItem.m */,
				137327E31AA5CF210034F82E /* RCTTabBarItemManager.h */,
				137327E41AA5CF210034F82E /* RCTTabBarItemManager.m */,
				137327E51AA5CF210034F82E /* RCTTabBarManager.h */,
				137327E61AA5CF210034F82E /* RCTTabBarManager.m */,
				E3BBC8EB1ADE6F47001BBD81 /* RCTTextDecorationLineType.h */,
				13E0674F1A70F44B002CDEE1 /* RCTView.h */,
				13E067501A70F44B002CDEE1 /* RCTView.m */,
				13442BF41AA90E0B0037E5B0 /* RCTViewControllerProtocol.h */,
				13E0674D1A70F44B002CDEE1 /* RCTViewManager.h */,
				13E0674E1A70F44B002CDEE1 /* RCTViewManager.m */,
				13C156011AB1A2840079392D /* RCTWebView.h */,
				13C156021AB1A2840079392D /* RCTWebView.m */,
				13C156031AB1A2840079392D /* RCTWebViewManager.h */,
				13C156041AB1A2840079392D /* RCTWebViewManager.m */,
				13B080231A694A8400A75B9A /* RCTWrapperViewController.h */,
				13B080241A694A8400A75B9A /* RCTWrapperViewController.m */,
				83F15A171B7CC46900F10295 /* UIView+Private.h */,
				13E067531A70F44B002CDEE1 /* UIView+React.h */,
				13E067541A70F44B002CDEE1 /* UIView+React.m */,
			);
			path = Views;
			sourceTree = "<group>";
		};
		83CBB9F61A601CBA00E9B192 = {
			isa = PBXGroup;
			children = (
				83CBBA2F1A601D0F00E9B192 /* React */,
				83CBBA001A601CBA00E9B192 /* Products */,
			);
			indentWidth = 2;
			sourceTree = "<group>";
			tabWidth = 2;
		};
		83CBBA001A601CBA00E9B192 /* Products */ = {
			isa = PBXGroup;
			children = (
				83CBBA2E1A601D0E00E9B192 /* libReact.a */,
			);
			name = Products;
			sourceTree = "<group>";
		};
		83CBBA2F1A601D0F00E9B192 /* React */ = {
			isa = PBXGroup;
			children = (
				83CBBA491A601E3B00E9B192 /* Base */,
				134FCB381A6E7F0800051CC8 /* Executors */,
				13B07FC41A68125100A75B9A /* Layout */,
				13B07FE01A69315300A75B9A /* Modules */,
				13B07FF31A6947C200A75B9A /* Views */,
			);
			name = React;
			sourceTree = "<group>";
		};
		83CBBA491A601E3B00E9B192 /* Base */ = {
			isa = PBXGroup;
			children = (
				83CBBA4A1A601E3B00E9B192 /* RCTAssert.h */,
				83CBBA4B1A601E3B00E9B192 /* RCTAssert.m */,
				14C2CA771B3ACB0400E6CBB2 /* RCTBatchedBridge.m */,
				83CBBA5E1A601EAA00E9B192 /* RCTBridge.h */,
				83CBBA5F1A601EAA00E9B192 /* RCTBridge.m */,
				1482F9E61B55B927000ADFF3 /* RCTBridgeDelegate.h */,
				830213F31A654E0800B993E6 /* RCTBridgeModule.h */,
				138D6A121B53CD290074A87E /* RCTCache.h */,
				138D6A131B53CD290074A87E /* RCTCache.m */,
				83CBBACA1A6023D300E9B192 /* RCTConvert.h */,
				83CBBACB1A6023D300E9B192 /* RCTConvert.m */,
				13AF1F851AE6E777005F5298 /* RCTDefines.h */,
				83CBBA651A601EF300E9B192 /* RCTEventDispatcher.h */,
				83CBBA661A601EF300E9B192 /* RCTEventDispatcher.m */,
				146459241B06C49500B389AA /* RCTFPSGraph.h */,
				146459251B06C49500B389AA /* RCTFPSGraph.m */,
				1436DD071ADE7AA000A5ED7D /* RCTFrameUpdate.h */,
				14C2CA751B3AC64F00E6CBB2 /* RCTFrameUpdate.m */,
				83CBBA4C1A601E3B00E9B192 /* RCTInvalidating.h */,
				83CBBA631A601ECA00E9B192 /* RCTJavaScriptExecutor.h */,
				14200DA81AC179B3008EE6BA /* RCTJavaScriptLoader.h */,
				14200DA91AC179B3008EE6BA /* RCTJavaScriptLoader.m */,
				8385CF331B8B77CD00C6273E /* RCTKeyboardObserver.h */,
				8385CF341B8B77CD00C6273E /* RCTKeyboardObserver.m */,
				13A1F71C1A75392D00D3D453 /* RCTKeyCommands.h */,
				13A1F71D1A75392D00D3D453 /* RCTKeyCommands.m */,
				83CBBA4D1A601E3B00E9B192 /* RCTLog.h */,
				83CBBA4E1A601E3B00E9B192 /* RCTLog.m */,
				14C2CA721B3AC64300E6CBB2 /* RCTModuleData.h */,
				14C2CA731B3AC64300E6CBB2 /* RCTModuleData.m */,
				1385D0351B6661DB000A309B /* RCTModuleMap.h */,
				1385D0331B665AAE000A309B /* RCTModuleMap.m */,
				14C2CA6F1B3AC63800E6CBB2 /* RCTModuleMethod.h */,
				14C2CA701B3AC63800E6CBB2 /* RCTModuleMethod.m */,
				142014181B32094000CC17BA /* RCTPerformanceLogger.h */,
				142014171B32094000CC17BA /* RCTPerformanceLogger.m */,
				1403F2B11B0AE60700C2A9A4 /* RCTPerfStats.h */,
				1403F2B21B0AE60700C2A9A4 /* RCTPerfStats.m */,
				14F4D3891AE1B7E40049C042 /* RCTProfile.h */,
				14F4D38A1AE1B7E40049C042 /* RCTProfile.m */,
				830A229C1A66C68A008503DA /* RCTRootView.h */,
				830A229D1A66C68A008503DA /* RCTRootView.m */,
				83BEE46C1A6D19BC00B5863B /* RCTSparseArray.h */,
				83BEE46D1A6D19BC00B5863B /* RCTSparseArray.m */,
				83CBBA961A6020BB00E9B192 /* RCTTouchHandler.h */,
				83CBBA971A6020BB00E9B192 /* RCTTouchHandler.m */,
				1345A83A1B265A0E00583190 /* RCTURLRequestDelegate.h */,
				1345A83B1B265A0E00583190 /* RCTURLRequestHandler.h */,
				83CBBA4F1A601E3B00E9B192 /* RCTUtils.h */,
				83CBBA501A601E3B00E9B192 /* RCTUtils.m */,
			);
			path = Base;
			sourceTree = "<group>";
		};
/* End PBXGroup section */

/* Begin PBXNativeTarget section */
		83CBBA2D1A601D0E00E9B192 /* React */ = {
			isa = PBXNativeTarget;
			buildConfigurationList = 83CBBA3F1A601D0F00E9B192 /* Build configuration list for PBXNativeTarget "React" */;
			buildPhases = (
				83CBBA2A1A601D0E00E9B192 /* Sources */,
				83CBBA2B1A601D0E00E9B192 /* Frameworks */,
				83CBBA2C1A601D0E00E9B192 /* Copy Files */,
				142C4F7F1B582EA6001F0B58 /* ShellScript */,
			);
			buildRules = (
			);
			dependencies = (
			);
			name = React;
			productName = React;
			productReference = 83CBBA2E1A601D0E00E9B192 /* libReact.a */;
			productType = "com.apple.product-type.library.static";
		};
/* End PBXNativeTarget section */

/* Begin PBXProject section */
		83CBB9F71A601CBA00E9B192 /* Project object */ = {
			isa = PBXProject;
			attributes = {
				LastUpgradeCheck = 0610;
				ORGANIZATIONNAME = Facebook;
				TargetAttributes = {
					83CBBA2D1A601D0E00E9B192 = {
						CreatedOnToolsVersion = 6.1.1;
					};
				};
			};
			buildConfigurationList = 83CBB9FA1A601CBA00E9B192 /* Build configuration list for PBXProject "React" */;
			compatibilityVersion = "Xcode 3.2";
			developmentRegion = English;
			hasScannedForEncodings = 0;
			knownRegions = (
				en,
				Base,
			);
			mainGroup = 83CBB9F61A601CBA00E9B192;
			productRefGroup = 83CBBA001A601CBA00E9B192 /* Products */;
			projectDirPath = "";
			projectRoot = "";
			targets = (
				83CBBA2D1A601D0E00E9B192 /* React */,
			);
		};
/* End PBXProject section */

<<<<<<< HEAD
=======
/* Begin PBXShellScriptBuildPhase section */
		006B79A01A781F38006873D1 /* ShellScript */ = {
			isa = PBXShellScriptBuildPhase;
			buildActionMask = 2147483647;
			files = (
			);
			inputPaths = (
			);
			outputPaths = (
			);
			runOnlyForDeploymentPostprocessing = 0;
			shellPath = /bin/sh;
			shellScript = "if nc -w 5 -z localhost 8081 ; then\n  if ! curl -s \"http://localhost:8081/status\" | grep -q \"packager-status:running\" ; then\n    echo \"Port 8081 already in use, packager is either not running or not running correctly\"\n    exit 2\n  fi\nelse\n  open $SRCROOT/../packager/launchPackager.command || echo \"Can't start packager automatically\"\nfi";
		};
		142C4F7F1B582EA6001F0B58 /* ShellScript */ = {
			isa = PBXShellScriptBuildPhase;
			buildActionMask = 2147483647;
			files = (
			);
			inputPaths = (
			);
			outputPaths = (
			);
			runOnlyForDeploymentPostprocessing = 0;
			shellPath = /bin/sh;
			shellScript = "if [[ \"$CONFIGURATION\" == \"Debug\" ]] && [[ -d \"/tmp/RCTJSCProfiler\" ]]; then\n   find \"${CONFIGURATION_BUILD_DIR}\" -name '*.app' | xargs -I{} sh -c 'mkdir -p \"$1/Frameworks\" && cp -r /tmp/RCTJSCProfiler/* \"$1/Frameworks\"' -- {}\nfi";
			showEnvVarsInLog = 0;
		};
/* End PBXShellScriptBuildPhase section */

>>>>>>> bbf7a8f4
/* Begin PBXSourcesBuildPhase section */
		83CBBA2A1A601D0E00E9B192 /* Sources */ = {
			isa = PBXSourcesBuildPhase;
			buildActionMask = 2147483647;
			files = (
				13456E961ADAD482009F94A7 /* RCTConvert+MapKit.m in Sources */,
				13723B501A82FD3C00F88898 /* RCTStatusBarManager.m in Sources */,
				000E6CEB1AB0E980000CDF4D /* RCTSourceCode.m in Sources */,
				14C2CA761B3AC64F00E6CBB2 /* RCTFrameUpdate.m in Sources */,
				13B07FEF1A69327A00A75B9A /* RCTAlertManager.m in Sources */,
				83CBBACC1A6023D300E9B192 /* RCTConvert.m in Sources */,
				131B6AF41AF1093D00FFC3E0 /* RCTSegmentedControl.m in Sources */,
				830A229E1A66C68A008503DA /* RCTRootView.m in Sources */,
				13B07FF01A69327A00A75B9A /* RCTExceptionsManager.m in Sources */,
				13A0C28A1B74F71200B29F6F /* RCTDevMenu.m in Sources */,
				14C2CA711B3AC63800E6CBB2 /* RCTModuleMethod.m in Sources */,
				13CC8A821B17642100940AE7 /* RCTBorderDrawing.m in Sources */,
				83CBBA511A601E3B00E9B192 /* RCTAssert.m in Sources */,
				13AF20451AE707F9005F5298 /* RCTSlider.m in Sources */,
				8385CF351B8B77CD00C6273E /* RCTKeyboardObserver.m in Sources */,
				58114A501AAE93D500E7D092 /* RCTAsyncLocalStorage.m in Sources */,
				832348161A77A5AA00B55238 /* Layout.c in Sources */,
				14F4D38B1AE1B7E40049C042 /* RCTProfile.m in Sources */,
				13513F3C1B1F43F400FCE529 /* RCTProgressViewManager.m in Sources */,
				14F3620D1AABD06A001CE568 /* RCTSwitch.m in Sources */,
				14F3620E1AABD06A001CE568 /* RCTSwitchManager.m in Sources */,
				13B080201A69489C00A75B9A /* RCTActivityIndicatorViewManager.m in Sources */,
				13E067561A70F44B002CDEE1 /* RCTViewManager.m in Sources */,
				58C571C11AA56C1900CDF9C8 /* RCTDatePickerManager.m in Sources */,
				13B080061A6947C200A75B9A /* RCTScrollViewManager.m in Sources */,
				146459261B06C49500B389AA /* RCTFPSGraph.m in Sources */,
				14200DAA1AC179B3008EE6BA /* RCTJavaScriptLoader.m in Sources */,
				137327EA1AA5CF210034F82E /* RCTTabBarManager.m in Sources */,
				13B080261A694A8400A75B9A /* RCTWrapperViewController.m in Sources */,
				13B080051A6947C200A75B9A /* RCTScrollView.m in Sources */,
				E9B20B7B1B500126007A2DA7 /* RCTAccessibilityManager.m in Sources */,
				13A0C2891B74F71200B29F6F /* RCTDevLoadingView.m in Sources */,
				13B07FF21A69327A00A75B9A /* RCTTiming.m in Sources */,
				1372B70A1AB030C200659ED6 /* RCTAppState.m in Sources */,
				134FCB3D1A6E7F0800051CC8 /* RCTContextExecutor.m in Sources */,
				14C2CA781B3ACB0400E6CBB2 /* RCTBatchedBridge.m in Sources */,
				13E067591A70F44B002CDEE1 /* UIView+React.m in Sources */,
				14F484561AABFCE100FDF6B9 /* RCTSliderManager.m in Sources */,
				14C2CA741B3AC64300E6CBB2 /* RCTModuleData.m in Sources */,
				142014191B32094000CC17BA /* RCTPerformanceLogger.m in Sources */,
				83CBBA981A6020BB00E9B192 /* RCTTouchHandler.m in Sources */,
				83CBBA521A601E3B00E9B192 /* RCTLog.m in Sources */,
				13B0801D1A69489C00A75B9A /* RCTNavItemManager.m in Sources */,
				13E067571A70F44B002CDEE1 /* RCTView.m in Sources */,
				13456E931ADAD2DE009F94A7 /* RCTConvert+CoreLocation.m in Sources */,
				137327E91AA5CF210034F82E /* RCTTabBarItemManager.m in Sources */,
				134FCB361A6D42D900051CC8 /* RCTSparseArray.m in Sources */,
				13A1F71E1A75392D00D3D453 /* RCTKeyCommands.m in Sources */,
				83CBBA531A601E3B00E9B192 /* RCTUtils.m in Sources */,
				14435CE61AAC4AE100FC20F4 /* RCTMapManager.m in Sources */,
				13C156051AB1A2840079392D /* RCTWebView.m in Sources */,
				83CBBA601A601EAA00E9B192 /* RCTBridge.m in Sources */,
				13C156061AB1A2840079392D /* RCTWebViewManager.m in Sources */,
				58114A161AAE854800E7D092 /* RCTPicker.m in Sources */,
				137327E81AA5CF210034F82E /* RCTTabBarItem.m in Sources */,
				83A1FE8C1B62640A00BE0E65 /* RCTModalHostView.m in Sources */,
				13E067551A70F44B002CDEE1 /* RCTShadowView.m in Sources */,
				131B6AF51AF1093D00FFC3E0 /* RCTSegmentedControlManager.m in Sources */,
				58114A171AAE854800E7D092 /* RCTPickerManager.m in Sources */,
				13B0801A1A69489C00A75B9A /* RCTNavigator.m in Sources */,
				137327E71AA5CF210034F82E /* RCTTabBar.m in Sources */,
				63F014C01B02080B003B75D2 /* RCTPointAnnotation.m in Sources */,
				13F17A851B8493E5007D4C75 /* RCTRedBox.m in Sources */,
				83392EB31B6634E10013B15F /* RCTModalHostViewController.m in Sources */,
				14435CE51AAC4AE100FC20F4 /* RCTMap.m in Sources */,
				134FCB3E1A6E7F0800051CC8 /* RCTWebViewExecutor.m in Sources */,
				13B0801C1A69489C00A75B9A /* RCTNavItem.m in Sources */,
				1385D0341B665AAE000A309B /* RCTModuleMap.m in Sources */,
				1403F2B31B0AE60700C2A9A4 /* RCTPerfStats.m in Sources */,
				83CBBA691A601EF300E9B192 /* RCTEventDispatcher.m in Sources */,
				83A1FE8F1B62643A00BE0E65 /* RCTModalHostViewManager.m in Sources */,
				13E0674A1A70F434002CDEE1 /* RCTUIManager.m in Sources */,
				13AB90C11B6FA36700713B4F /* RCTComponentData.m in Sources */,
				138D6A141B53CD290074A87E /* RCTCache.m in Sources */,
				13B0801B1A69489C00A75B9A /* RCTNavigatorManager.m in Sources */,
			);
			runOnlyForDeploymentPostprocessing = 0;
		};
/* End PBXSourcesBuildPhase section */

/* Begin XCBuildConfiguration section */
		83CBBA201A601CBA00E9B192 /* Debug */ = {
			isa = XCBuildConfiguration;
			buildSettings = {
				ALWAYS_SEARCH_USER_PATHS = NO;
				CLANG_CXX_LANGUAGE_STANDARD = "gnu++0x";
				CLANG_CXX_LIBRARY = "libc++";
				CLANG_ENABLE_MODULES = YES;
				CLANG_ENABLE_OBJC_ARC = YES;
				CLANG_WARN_BOOL_CONVERSION = YES;
				CLANG_WARN_CONSTANT_CONVERSION = YES;
				CLANG_WARN_DIRECT_OBJC_ISA_USAGE = YES_ERROR;
				CLANG_WARN_EMPTY_BODY = YES;
				CLANG_WARN_ENUM_CONVERSION = YES;
				CLANG_WARN_INT_CONVERSION = YES;
				CLANG_WARN_OBJC_ROOT_CLASS = YES_ERROR;
				CLANG_WARN_UNREACHABLE_CODE = YES;
				CLANG_WARN__DUPLICATE_METHOD_MATCH = YES;
				"CODE_SIGN_IDENTITY[sdk=iphoneos*]" = "iPhone Developer";
				COPY_PHASE_STRIP = NO;
				ENABLE_STRICT_OBJC_MSGSEND = YES;
				GCC_C_LANGUAGE_STANDARD = gnu99;
				GCC_DYNAMIC_NO_PIC = NO;
				GCC_OPTIMIZATION_LEVEL = 0;
				GCC_PREPROCESSOR_DEFINITIONS = (
					"DEBUG=1",
					"RCT_DEBUG=1",
					"RCT_DEV=1",
					"RCT_NSASSERT=1",
				);
				GCC_SYMBOLS_PRIVATE_EXTERN = NO;
				GCC_WARN_64_TO_32_BIT_CONVERSION = YES;
				GCC_WARN_ABOUT_MISSING_PROTOTYPES = YES;
				GCC_WARN_ABOUT_RETURN_TYPE = YES_ERROR;
				GCC_WARN_INITIALIZER_NOT_FULLY_BRACKETED = YES;
				GCC_WARN_SHADOW = YES;
				GCC_WARN_UNDECLARED_SELECTOR = YES;
				GCC_WARN_UNINITIALIZED_AUTOS = YES_AGGRESSIVE;
				GCC_WARN_UNUSED_FUNCTION = YES;
				GCC_WARN_UNUSED_VARIABLE = YES;
				IPHONEOS_DEPLOYMENT_TARGET = 7.0;
				MTL_ENABLE_DEBUG_INFO = YES;
				ONLY_ACTIVE_ARCH = YES;
				SDKROOT = iphoneos;
				WARNING_CFLAGS = (
					"-Wextra",
					"-Wall",
				);
			};
			name = Debug;
		};
		83CBBA211A601CBA00E9B192 /* Release */ = {
			isa = XCBuildConfiguration;
			buildSettings = {
				ALWAYS_SEARCH_USER_PATHS = NO;
				CLANG_CXX_LANGUAGE_STANDARD = "gnu++0x";
				CLANG_CXX_LIBRARY = "libc++";
				CLANG_ENABLE_MODULES = YES;
				CLANG_ENABLE_OBJC_ARC = YES;
				CLANG_WARN_BOOL_CONVERSION = YES;
				CLANG_WARN_CONSTANT_CONVERSION = YES;
				CLANG_WARN_DIRECT_OBJC_ISA_USAGE = YES_ERROR;
				CLANG_WARN_EMPTY_BODY = YES;
				CLANG_WARN_ENUM_CONVERSION = YES;
				CLANG_WARN_INT_CONVERSION = YES;
				CLANG_WARN_OBJC_ROOT_CLASS = YES_ERROR;
				CLANG_WARN_UNREACHABLE_CODE = YES;
				CLANG_WARN__DUPLICATE_METHOD_MATCH = YES;
				"CODE_SIGN_IDENTITY[sdk=iphoneos*]" = "iPhone Developer";
				COPY_PHASE_STRIP = YES;
				ENABLE_NS_ASSERTIONS = NO;
				ENABLE_STRICT_OBJC_MSGSEND = YES;
				GCC_C_LANGUAGE_STANDARD = gnu99;
				GCC_PREPROCESSOR_DEFINITIONS = "";
				GCC_WARN_64_TO_32_BIT_CONVERSION = YES;
				GCC_WARN_ABOUT_MISSING_PROTOTYPES = YES;
				GCC_WARN_ABOUT_RETURN_TYPE = YES_ERROR;
				GCC_WARN_INITIALIZER_NOT_FULLY_BRACKETED = YES;
				GCC_WARN_SHADOW = YES;
				GCC_WARN_UNDECLARED_SELECTOR = YES;
				GCC_WARN_UNINITIALIZED_AUTOS = YES_AGGRESSIVE;
				GCC_WARN_UNUSED_FUNCTION = YES;
				GCC_WARN_UNUSED_VARIABLE = YES;
				IPHONEOS_DEPLOYMENT_TARGET = 7.0;
				MTL_ENABLE_DEBUG_INFO = NO;
				SDKROOT = iphoneos;
				VALIDATE_PRODUCT = YES;
				WARNING_CFLAGS = (
					"-Wextra",
					"-Wall",
				);
			};
			name = Release;
		};
		83CBBA401A601D0F00E9B192 /* Debug */ = {
			isa = XCBuildConfiguration;
			buildSettings = {
				CLANG_STATIC_ANALYZER_MODE = deep;
				GCC_PREPROCESSOR_DEFINITIONS = "$(inherited)";
				GCC_WARN_ABOUT_MISSING_NEWLINE = YES;
				HEADER_SEARCH_PATHS = (
					"$(inherited)",
					/Applications/Xcode.app/Contents/Developer/Toolchains/XcodeDefault.xctoolchain/usr/include,
				);
				OTHER_LDFLAGS = "-ObjC";
				PRODUCT_NAME = "$(TARGET_NAME)";
				RUN_CLANG_STATIC_ANALYZER = YES;
				SKIP_INSTALL = YES;
			};
			name = Debug;
		};
		83CBBA411A601D0F00E9B192 /* Release */ = {
			isa = XCBuildConfiguration;
			buildSettings = {
				CLANG_STATIC_ANALYZER_MODE = deep;
				GCC_PREPROCESSOR_DEFINITIONS = "$(inherited)";
				GCC_WARN_ABOUT_MISSING_NEWLINE = YES;
				HEADER_SEARCH_PATHS = (
					"$(inherited)",
					/Applications/Xcode.app/Contents/Developer/Toolchains/XcodeDefault.xctoolchain/usr/include,
				);
				OTHER_LDFLAGS = "-ObjC";
				PRODUCT_NAME = "$(TARGET_NAME)";
				RUN_CLANG_STATIC_ANALYZER = NO;
				SKIP_INSTALL = YES;
			};
			name = Release;
		};
/* End XCBuildConfiguration section */

/* Begin XCConfigurationList section */
		83CBB9FA1A601CBA00E9B192 /* Build configuration list for PBXProject "React" */ = {
			isa = XCConfigurationList;
			buildConfigurations = (
				83CBBA201A601CBA00E9B192 /* Debug */,
				83CBBA211A601CBA00E9B192 /* Release */,
			);
			defaultConfigurationIsVisible = 0;
			defaultConfigurationName = Release;
		};
		83CBBA3F1A601D0F00E9B192 /* Build configuration list for PBXNativeTarget "React" */ = {
			isa = XCConfigurationList;
			buildConfigurations = (
				83CBBA401A601D0F00E9B192 /* Debug */,
				83CBBA411A601D0F00E9B192 /* Release */,
			);
			defaultConfigurationIsVisible = 0;
			defaultConfigurationName = Release;
		};
/* End XCConfigurationList section */
	};
	rootObject = 83CBB9F71A601CBA00E9B192 /* Project object */;
}<|MERGE_RESOLUTION|>--- conflicted
+++ resolved
@@ -558,8 +558,6 @@
 		};
 /* End PBXProject section */
 
-<<<<<<< HEAD
-=======
 /* Begin PBXShellScriptBuildPhase section */
 		006B79A01A781F38006873D1 /* ShellScript */ = {
 			isa = PBXShellScriptBuildPhase;
@@ -590,7 +588,6 @@
 		};
 /* End PBXShellScriptBuildPhase section */
 
->>>>>>> bbf7a8f4
 /* Begin PBXSourcesBuildPhase section */
 		83CBBA2A1A601D0E00E9B192 /* Sources */ = {
 			isa = PBXSourcesBuildPhase;
