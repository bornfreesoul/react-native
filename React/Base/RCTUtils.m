--- conflicted
+++ resolved
@@ -366,7 +366,63 @@
   return value == (id)kCFNull ? nil : value;
 }
 
-<<<<<<< HEAD
+NSURL *RCTDataURL(NSString *mimeType, NSData *data)
+{
+  return [NSURL URLWithString:
+          [NSString stringWithFormat:@"data:%@;base64,%@", mimeType,
+           [data base64EncodedStringWithOptions:(NSDataBase64EncodingOptions)0]]];
+}
+
+BOOL RCTIsGzippedData(NSData *); // exposed for unit testing purposes
+BOOL RCTIsGzippedData(NSData *data)
+{
+  UInt8 *bytes = (UInt8 *)data.bytes;
+  return (data.length >= 2 && bytes[0] == 0x1f && bytes[1] == 0x8b);
+}
+
+NSData *RCTGzipData(NSData *input, float level)
+{
+  if (input.length == 0 || RCTIsGzippedData(input)) {
+    return input;
+  }
+
+  void *libz = dlopen("/usr/lib/libz.dylib", RTLD_LAZY);
+  int (*deflateInit2_)(z_streamp, int, int, int, int, int, const char *, int) = dlsym(libz, "deflateInit2_");
+  int (*deflate)(z_streamp, int) = dlsym(libz, "deflate");
+  int (*deflateEnd)(z_streamp) = dlsym(libz, "deflateEnd");
+
+  z_stream stream;
+  stream.zalloc = Z_NULL;
+  stream.zfree = Z_NULL;
+  stream.opaque = Z_NULL;
+  stream.avail_in = (uint)input.length;
+  stream.next_in = (Bytef *)input.bytes;
+  stream.total_out = 0;
+  stream.avail_out = 0;
+
+  static const NSUInteger RCTGZipChunkSize = 16384;
+
+  NSMutableData *output = nil;
+  int compression = (level < 0.0f)? Z_DEFAULT_COMPRESSION: (int)(roundf(level * 9));
+  if (deflateInit2(&stream, compression, Z_DEFLATED, 31, 8, Z_DEFAULT_STRATEGY) == Z_OK) {
+    output = [NSMutableData dataWithLength:RCTGZipChunkSize];
+    while (stream.avail_out == 0) {
+      if (stream.total_out >= output.length) {
+        output.length += RCTGZipChunkSize;
+      }
+      stream.next_out = (uint8_t *)output.mutableBytes + stream.total_out;
+      stream.avail_out = (uInt)(output.length - stream.total_out);
+      deflate(&stream, Z_FINISH);
+    }
+    deflateEnd(&stream);
+    output.length = stream.total_out;
+  }
+
+  dlclose(libz);
+
+  return output;
+}
+
 NSURL *RCTWebSocketExecutorURL(NSString *appendString)
 {
   NSMutableString* url;
@@ -390,65 +446,4 @@
   [url appendString:appendString];
   
   return [NSURL URLWithString:url];
-}
-
-// TODO: Can we just replace RCTMakeError with this function instead?
-NSDictionary *RCTJSErrorFromNSError(NSError *error)
-=======
-NSURL *RCTDataURL(NSString *mimeType, NSData *data)
->>>>>>> bbf7a8f4
-{
-  return [NSURL URLWithString:
-          [NSString stringWithFormat:@"data:%@;base64,%@", mimeType,
-           [data base64EncodedStringWithOptions:(NSDataBase64EncodingOptions)0]]];
-}
-
-BOOL RCTIsGzippedData(NSData *); // exposed for unit testing purposes
-BOOL RCTIsGzippedData(NSData *data)
-{
-  UInt8 *bytes = (UInt8 *)data.bytes;
-  return (data.length >= 2 && bytes[0] == 0x1f && bytes[1] == 0x8b);
-}
-
-NSData *RCTGzipData(NSData *input, float level)
-{
-  if (input.length == 0 || RCTIsGzippedData(input)) {
-    return input;
-  }
-
-  void *libz = dlopen("/usr/lib/libz.dylib", RTLD_LAZY);
-  int (*deflateInit2_)(z_streamp, int, int, int, int, int, const char *, int) = dlsym(libz, "deflateInit2_");
-  int (*deflate)(z_streamp, int) = dlsym(libz, "deflate");
-  int (*deflateEnd)(z_streamp) = dlsym(libz, "deflateEnd");
-
-  z_stream stream;
-  stream.zalloc = Z_NULL;
-  stream.zfree = Z_NULL;
-  stream.opaque = Z_NULL;
-  stream.avail_in = (uint)input.length;
-  stream.next_in = (Bytef *)input.bytes;
-  stream.total_out = 0;
-  stream.avail_out = 0;
-
-  static const NSUInteger RCTGZipChunkSize = 16384;
-
-  NSMutableData *output = nil;
-  int compression = (level < 0.0f)? Z_DEFAULT_COMPRESSION: (int)(roundf(level * 9));
-  if (deflateInit2(&stream, compression, Z_DEFLATED, 31, 8, Z_DEFAULT_STRATEGY) == Z_OK) {
-    output = [NSMutableData dataWithLength:RCTGZipChunkSize];
-    while (stream.avail_out == 0) {
-      if (stream.total_out >= output.length) {
-        output.length += RCTGZipChunkSize;
-      }
-      stream.next_out = (uint8_t *)output.mutableBytes + stream.total_out;
-      stream.avail_out = (uInt)(output.length - stream.total_out);
-      deflate(&stream, Z_FINISH);
-    }
-    deflateEnd(&stream);
-    output.length = stream.total_out;
-  }
-
-  dlclose(libz);
-
-  return output;
 }