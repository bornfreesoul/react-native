/**
 * Copyright (c) 2015-present, Facebook, Inc.
 * All rights reserved.
 *
 * This source code is licensed under the BSD-style license found in the
 * LICENSE file in the root directory of this source tree. An additional grant
 * of patent rights can be found in the PATENTS file in the same directory.
 */

#import <tgmath.h>

#import <CoreGraphics/CoreGraphics.h>
#import <Foundation/Foundation.h>

#import "RCTAssert.h"
#import "RCTDefines.h"

// JSON serialization/deserialization
RCT_EXTERN NSString *RCTJSONStringify(id jsonObject, NSError **error);
RCT_EXTERN id RCTJSONParse(NSString *jsonString, NSError **error);
RCT_EXTERN id RCTJSONParseMutable(NSString *jsonString, NSError **error);

// Strip non JSON-safe values from an object graph
RCT_EXTERN id RCTJSONClean(id object);

// Get MD5 hash of a string
RCT_EXTERN NSString *RCTMD5Hash(NSString *string);

// Get screen metrics in a thread-safe way
RCT_EXTERN CGFloat RCTScreenScale(void);
RCT_EXTERN CGSize RCTScreenSize(void);

// Round float coordinates to nearest whole screen pixel (not point)
RCT_EXTERN CGFloat RCTRoundPixelValue(CGFloat value);
RCT_EXTERN CGFloat RCTCeilPixelValue(CGFloat value);
RCT_EXTERN CGFloat RCTFloorPixelValue(CGFloat value);

// Method swizzling
RCT_EXTERN void RCTSwapClassMethods(Class cls, SEL original, SEL replacement);
RCT_EXTERN void RCTSwapInstanceMethods(Class cls, SEL original, SEL replacement);

// Module subclass support
RCT_EXTERN BOOL RCTClassOverridesClassMethod(Class cls, SEL selector);
RCT_EXTERN BOOL RCTClassOverridesInstanceMethod(Class cls, SEL selector);

// Creates a standardized error object
RCT_EXTERN NSDictionary *RCTMakeError(NSString *message, id toStringify, NSDictionary *extraData);
RCT_EXTERN NSDictionary *RCTMakeAndLogError(NSString *message, id toStringify, NSDictionary *extraData);
RCT_EXTERN NSDictionary *RCTJSErrorFromNSError(NSError *error);

// Returns YES if React is running in a test environment
RCT_EXTERN BOOL RCTRunningInTestEnvironment(void);

// Return YES if image has an alpha component
RCT_EXTERN BOOL RCTImageHasAlpha(CGImageRef image);

// Create an NSError in the RCTErrorDomain
RCT_EXTERN NSError *RCTErrorWithMessage(NSString *message);

// Convert nil values to NSNull, and vice-versa
RCT_EXTERN id RCTNilIfNull(id value);
RCT_EXTERN id RCTNullIfNil(id value);

// Convert data to a Base64-encoded data URL
RCT_EXTERN NSURL *RCTDataURL(NSString *mimeType, NSData *data);

<<<<<<< HEAD
// Create NSURL for jsCodeLocation in AppDelegate:application
RCT_EXTERN NSURL *RCTWebSocketExecutorURL(NSString *appendString);

RCT_EXTERN NSDictionary *RCTJSErrorFromNSError(NSError *error);
=======
// Gzip functionality - compression level in range 0 - 1 (-1 for default)
RCT_EXTERN NSData *RCTGzipData(NSData *data, float level);
>>>>>>> bbf7a8f4
<|MERGE_RESOLUTION|>--- conflicted
+++ resolved
@@ -64,12 +64,8 @@
 // Convert data to a Base64-encoded data URL
 RCT_EXTERN NSURL *RCTDataURL(NSString *mimeType, NSData *data);
 
-<<<<<<< HEAD
-// Create NSURL for jsCodeLocation in AppDelegate:application
-RCT_EXTERN NSURL *RCTWebSocketExecutorURL(NSString *appendString);
-
-RCT_EXTERN NSDictionary *RCTJSErrorFromNSError(NSError *error);
-=======
 // Gzip functionality - compression level in range 0 - 1 (-1 for default)
 RCT_EXTERN NSData *RCTGzipData(NSData *data, float level);
->>>>>>> bbf7a8f4
+
+// Create NSURL for jsCodeLocation in AppDelegate:application
+RCT_EXTERN NSURL *RCTWebSocketExecutorURL(NSString *appendString);