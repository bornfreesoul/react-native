--- conflicted
+++ resolved
@@ -27,52 +27,12 @@
 
 - (BOOL)application:(__unused UIApplication *)application didFinishLaunchingWithOptions:(NSDictionary *)launchOptions
 {
-<<<<<<< HEAD
-  NSURL *jsCodeLocation;
-
-  /**
-   * Loading JavaScript code - uncomment the one you want.
-   *
-   * OPTION 1
-   * Load from development server. Start the server from the repository root:
-   *
-   * $ npm start
-   *
-   * To run on device, change `localhost` to the IP address of your computer
-   * (you can get this by typing `ifconfig` into the terminal and selecting the
-   * `inet` value under `en0:`) and make sure your computer and iOS device are
-   * on the same Wi-Fi network.
-   */
-
-  jsCodeLocation = RCTWebSocketExecutorURL(@"/Examples/UIExplorer/UIExplorerApp.ios.includeRequire.runModule.bundle?dev=true");
-
-  /**
-   * OPTION 2
-   * Load from pre-bundled file on disk. To re-generate the static bundle, `cd`
-   * to your Xcode project folder and run
-   *
-   * $ curl 'http://localhost:8081/Examples/UIExplorer/UIExplorerApp.includeRequire.runModule.bundle' -o main.jsbundle
-   *
-   * then add the `main.jsbundle` file to your project and uncomment this line:
-   */
-
-//  jsCodeLocation = [[NSBundle mainBundle] URLForResource:@"main" withExtension:@"jsbundle"];
-
-#if RUNNING_ON_CI
-   jsCodeLocation = [[NSBundle mainBundle] URLForResource:@"main" withExtension:@"jsbundle"];
-#endif
-
-  RCTRootView *rootView = [[RCTRootView alloc] initWithBundleURL:jsCodeLocation
-                                                      moduleName:@"UIExplorerApp"
-                                                   launchOptions:launchOptions];
-=======
   RCTBridge *bridge = [[RCTBridge alloc] initWithDelegate:self
                                             launchOptions:launchOptions];
 
   RCTRootView *rootView = [[RCTRootView alloc] initWithBridge:bridge
                                                    moduleName:@"UIExplorerApp"
                                             initialProperties:nil];
->>>>>>> bbf7a8f4
 
   self.window = [[UIWindow alloc] initWithFrame:[UIScreen mainScreen].bounds];
   UIViewController *rootViewController = [UIViewController new];
@@ -100,8 +60,8 @@
      * on the same Wi-Fi network.
      */
 
-    sourceURL = [NSURL URLWithString:@"http://localhost:8081/Examples/UIExplorer/UIExplorerApp.ios.includeRequire.runModule.bundle?dev=true"];
-
+    sourceURL = RCTWebSocketExecutorURL(@"/Examples/UIExplorer/UIExplorerApp.ios.includeRequire.runModule.bundle?dev=true");
+    
     /**
      * OPTION 2
      * Load from pre-bundled file on disk. To re-generate the static bundle, `cd`
