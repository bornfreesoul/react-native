/**
 * The examples provided by Facebook are for non-commercial testing and
 * evaluation purposes only.
 *
 * Facebook reserves all rights not expressly granted.
 *
 * THE SOFTWARE IS PROVIDED "AS IS", WITHOUT WARRANTY OF ANY KIND, EXPRESS
 * OR IMPLIED, INCLUDING BUT NOT LIMITED TO THE WARRANTIES OF MERCHANTABILITY,
 * FITNESS FOR A PARTICULAR PURPOSE AND NON INFRINGEMENT. IN NO EVENT SHALL
 * FACEBOOK BE LIABLE FOR ANY CLAIM, DAMAGES OR OTHER LIABILITY, WHETHER IN
 * AN ACTION OF CONTRACT, TORT OR OTHERWISE, ARISING FROM, OUT OF OR IN
 * CONNECTION WITH THE SOFTWARE OR THE USE OR OTHER DEALINGS IN THE SOFTWARE.
 */

#import "AppDelegate.h"

#import "RCTRootView.h"
#import "RCTUtils.h"

@implementation AppDelegate

- (BOOL)application:(UIApplication *)application didFinishLaunchingWithOptions:(NSDictionary *)launchOptions
{
  NSURL *jsCodeLocation;

  /**
   * Loading JavaScript code - uncomment the one you want.
   *
   * OPTION 1
   * Load from development server. Start the server from the repository root:
   *
   * $ npm start
   *
   * To run on device, change `localhost` to the IP address of your computer
   * (you can get this by typing `ifconfig` into the terminal and selecting the
   * `inet` value under `en0:`) and make sure your computer and iOS device are
   * on the same Wi-Fi network.
   */

<<<<<<< HEAD
  jsCodeLocation = RCTPackagerURL(@"/Examples/2048/Game2048.includeRequire.runModule.bundle");
=======
  jsCodeLocation = [NSURL URLWithString:@"http://localhost:8081/Examples/2048/Game2048.bundle?platform=ios"];
>>>>>>> ce814686

  /**
   * OPTION 2
   * Load from pre-bundled file on disk. To re-generate the static bundle, `cd`
   * to your Xcode project folder in the terminal, and run
   *
   * $ curl 'http://localhost:8081/Examples/2048/Game2048.bundle?platform=ios' -o main.jsbundle
   *
   * then add the `main.jsbundle` file to your project and uncomment this line:
   */

//  jsCodeLocation = [[NSBundle mainBundle] URLForResource:@"main" withExtension:@"jsbundle"];

  RCTRootView *rootView = [[RCTRootView alloc] initWithBundleURL:jsCodeLocation
                                                      moduleName:@"Game2048"
                                               initialProperties:nil
                                                   launchOptions:launchOptions];

  self.window = [[UIWindow alloc] initWithFrame:[UIScreen mainScreen].bounds];
  UIViewController *rootViewController = [[UIViewController alloc] init];
  rootViewController.view = rootView;
  self.window.rootViewController = rootViewController;
  [self.window makeKeyAndVisible];
  return YES;
}

@end<|MERGE_RESOLUTION|>--- conflicted
+++ resolved
@@ -37,11 +37,7 @@
    * on the same Wi-Fi network.
    */
 
-<<<<<<< HEAD
-  jsCodeLocation = RCTPackagerURL(@"/Examples/2048/Game2048.includeRequire.runModule.bundle");
-=======
-  jsCodeLocation = [NSURL URLWithString:@"http://localhost:8081/Examples/2048/Game2048.bundle?platform=ios"];
->>>>>>> ce814686
+  jsCodeLocation = RCTPackagerURL(@"/Examples/2048/Game2048.bundle?platform=ios");
 
   /**
    * OPTION 2
